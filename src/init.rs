use crate::{
    entities::{
        self, community::community_entity::CommunityDbService,
        user_auth::local_user_entity::LocalUserDbService,
    },
    middleware::{
        ctx::Ctx,
        error::{AppError, AppResult},
        mw_ctx::{self, CtxState},
    },
    routes::{
        self, auth, notifications, users,
        wallet::{wallet_endowment_routes, wallet_routes},
        webhooks::paypal,
    },
    services::auth_service::{AuthRegisterInput, AuthService},
};
use axum::{
    body::Body,
    response::{IntoResponse, Response},
    routing::get,
    Router,
};
use axum_htmx::AutoVaryLayer;
use entities::community::discussion_entity::DiscussionDbService;
use entities::community::discussion_topic_entity::DiscussionTopicDbService;
use entities::community::post_entity::PostDbService;
use entities::community::post_stream_entity::PostStreamDbService;
use entities::community::reply_entity::ReplyDbService;
use entities::task::task_request_entity::TaskRequestDbService;
use entities::user_auth::access_gain_action_entity::AccessGainActionDbService;
use entities::user_auth::access_right_entity::AccessRightDbService;
use entities::user_auth::access_rule_entity::AccessRuleDbService;
use entities::user_auth::authentication_entity::AuthenticationDbService;
use entities::user_auth::follow_entity::FollowDbService;
use entities::wallet::balance_transaction_entity::BalanceTransactionDbService;
use entities::wallet::lock_transaction_entity::LockTransactionDbService;
use entities::wallet::wallet_entity::WalletDbService;
use reqwest::{header::USER_AGENT, StatusCode};
use routes::community::{
    community_routes, discussion_routes, discussion_topic_routes, post_routes, profile_routes,
    reply_routes, stripe_routes,
};
use routes::task::task_request_routes;
use routes::user_auth::webauthn::webauthn_routes::{self, WebauthnConfig};
use routes::user_auth::{
    access_gain_action_routes, access_rule_routes, follow_routes, init_server_routes, login_routes,
    register_routes,
};
use std::{sync::Arc, time::Duration};
use tower_cookies::CookieManagerLayer;
use tower_http::services::ServeDir;
use uuid::Uuid;

use crate::database::client::Database;
use crate::entities::wallet::gateway_transaction_entity::GatewayTransactionDbService;
use axum::http;
use http::Request;
use tower_http::{classify::ServerErrorsFailureClass, trace::TraceLayer};
use tracing::{info, Span};

pub async fn create_default_profiles(ctx_state: &CtxState, password: &str) {
    let c = Ctx::new(
        Ok("create_drave_profiles".parse().unwrap()),
        Uuid::new_v4(),
        false,
    );

    let auth_service = AuthService::new(
        &ctx_state.db.client,
        &c,
        &ctx_state.jwt,
        &ctx_state.email_sender,
        ctx_state.verification_code_ttl,
        &ctx_state.db.verification_code,
    );

    let _ = auth_service
        .register_password(AuthRegisterInput {
            username: "darve-starter".to_string(),
            password: password.to_string(),
            email: None,
            bio: None,
            birth_day: None,
            full_name: None,
            image_uri: None,
        })
        .await;

    let _ = auth_service
        .register_password(AuthRegisterInput {
            username: "darve-super".to_string(),
            password: password.to_string(),
            email: None,
            bio: None,
            birth_day: None,
            full_name: None,
            image_uri: None,
        })
        .await;
}

pub async fn run_migrations(database: &Database) -> AppResult<()> {
    let db = database.client.clone();
    let c = Ctx::new(Ok("migrations".parse().unwrap()), Uuid::new_v4(), false);

    LocalUserDbService { db: &db, ctx: &c }.mutate_db().await?;
    AuthenticationDbService { db: &db, ctx: &c }
        .mutate_db()
        .await?;
    DiscussionDbService { db: &db, ctx: &c }.mutate_db().await?;
    DiscussionTopicDbService { db: &db, ctx: &c }
        .mutate_db()
        .await?;
    PostDbService { db: &db, ctx: &c }.mutate_db().await?;
    ReplyDbService { db: &db, ctx: &c }.mutate_db().await?;
    CommunityDbService { db: &db, ctx: &c }.mutate_db().await?;
    AccessRuleDbService { db: &db, ctx: &c }.mutate_db().await?;
    AccessRightDbService { db: &db, ctx: &c }
        .mutate_db()
        .await?;
    AccessGainActionDbService { db: &db, ctx: &c }
        .mutate_db()
        .await?;
    FollowDbService { db: &db, ctx: &c }.mutate_db().await?;
    TaskRequestDbService {
        db: &db,
        ctx: &c,
<<<<<<< HEAD
        task_deliverable_repo: &database.task_deliverable,
=======
>>>>>>> bf993439
        task_participation_repo: &database.task_request_participation,
    }
    .mutate_db()
    .await?;
    WalletDbService { db: &db, ctx: &c }.mutate_db().await?;
    BalanceTransactionDbService { db: &db, ctx: &c }
        .mutate_db()
        .await?;
    LockTransactionDbService { db: &db, ctx: &c }
        .mutate_db()
        .await?;
    PostStreamDbService { db: &db, ctx: &c }.mutate_db().await?;
    GatewayTransactionDbService { db: &db, ctx: &c }
        .mutate_db()
        .await?;
    Ok(())
}

pub async fn main_router(ctx_state: &Arc<CtxState>, wa_config: WebauthnConfig) -> Router {
    Router::new()
        .route("/hc", get(get_hc))
        .nest_service("/assets", ServeDir::new("assets"))
        // No requirements
        // Also behind /api, but no auth requirement on this route
        .merge(init_server_routes::routes())
        .merge(auth::routes())
        .merge(login_routes::routes())
        .merge(register_routes::routes())
        .merge(discussion_routes::routes())
        .merge(discussion_topic_routes::routes())
        .merge(community_routes::routes())
        .merge(access_rule_routes::routes())
        .merge(post_routes::routes(ctx_state.upload_max_size_mb))
        .merge(reply_routes::routes())
        .merge(webauthn_routes::routes(wa_config, "assets/wasm"))
        .merge(stripe_routes::routes())
        .merge(access_gain_action_routes::routes())
        .merge(profile_routes::routes(ctx_state.upload_max_size_mb))
        .merge(task_request_routes::routes())
        .merge(follow_routes::routes())
        .merge(notifications::routes())
        .merge(wallet_routes::routes())
        .merge(wallet_endowment_routes::routes(ctx_state.is_development))
        .merge(users::routes())
        .merge(paypal::routes())
        .with_state(ctx_state.clone())
        .layer(AutoVaryLayer)
        // .layer(axum::middleware::map_response(mw_req_logger))
        // .layer(middleware::map_response(mw_response_transformer::mw_htmx_transformer))
        // This is where Ctx gets created, with every new request
        .layer(axum::middleware::from_fn_with_state(
            ctx_state.clone(),
            mw_ctx::mw_ctx_constructor,
        ))
        .layer(
            TraceLayer::new_for_http()
                .on_request(|request: &Request<Body>, _: &Span| {
                    let user_agent = request
                        .headers()
                        .get(USER_AGENT)
                        .map(|d| format!("{:?}", d))
                        .unwrap_or("None".to_string());

                    let ctx = request.extensions().get::<Ctx>().cloned();
                    let (req_id, user_id) = match ctx {
                        Some(v) => (v.req_id().to_string(), format!("{:?}", v.user_id())),
                        None => ("None".into(), "None".into()),
                    };

                    info!(
                        request_id = %req_id,
                        user_id = %user_id,
                        method = %request.method(),
                        uri = %request.uri().path(),
                        user_agent = &user_agent,
                        "Request"
                    );
                })
                .on_response(|response: &Response<Body>, latency: Duration, _: &Span| {
                    let status = response.status();
                    let error = response
                        .extensions()
                        .get::<AppError>()
                        .map(|e| format!("{e:?}"));

                    info!(
                        status = %status,
                        latency_ms = %latency.as_millis(),
                        error = ?error,
                        "Response"
                    );
                })
                .on_failure(
                    |error: ServerErrorsFailureClass, _: Duration, _span: &Span| {
                        tracing::debug!("something went wrong {:?}", error);
                        sentry::capture_message(
                            &format!("server error: {:?}", error),
                            sentry::Level::Error,
                        );
                    },
                ),
        )
        // Layers are executed from bottom up, so CookieManager has to be under ctx_constructor
        .layer(CookieManagerLayer::new())
    // .layer(Extension(ctx_state.clone()))
    // .fallback_service(routes_static());
}

async fn get_hc() -> Response {
    const VERSION: &str = env!("CARGO_PKG_VERSION");
    (StatusCode::OK, format!("v{}", VERSION)).into_response()
}<|MERGE_RESOLUTION|>--- conflicted
+++ resolved
@@ -126,10 +126,6 @@
     TaskRequestDbService {
         db: &db,
         ctx: &c,
-<<<<<<< HEAD
-        task_deliverable_repo: &database.task_deliverable,
-=======
->>>>>>> bf993439
         task_participation_repo: &database.task_request_participation,
     }
     .mutate_db()
