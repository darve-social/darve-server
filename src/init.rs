--- conflicted
+++ resolved
@@ -111,12 +111,7 @@
 pub fn main_router(
     ctx_state: &Arc<CtxState>,
     wa_config: WebauthnConfig,
-<<<<<<< HEAD
-    config: &AppConfig,
-=======
-    // rate_limit_rsp: u32,
-    // rate_limit_burst: u32,
->>>>>>> a6737f60
+    _config: &AppConfig,
 ) -> Router {
     Router::new()
         .route("/hc", get(get_hc))
@@ -142,12 +137,10 @@
         .merge(reply::routes())
         .with_state(ctx_state.clone())
         .layer(CookieManagerLayer::new())
-<<<<<<< HEAD
-        .layer(create_rate_limit_layer(
-            config.rate_limit_rsp,
-            config.rate_limit_burst,
-        ))
-=======
+        // .layer(create_rate_limit_layer(
+        //     config.rate_limit_rsp,
+        //     config.rate_limit_burst,
+        // ))
         .layer(
             TraceLayer::new_for_http()
                 .make_span_with(|request: &axum::http::Request<_>| {
@@ -202,8 +195,6 @@
                     },
                 ),
         )
-    // .layer(create_rate_limit_layer(rate_limit_rsp, rate_limit_burst))
->>>>>>> a6737f60
 }
 
 async fn get_hc() -> Response {
