--- conflicted
+++ resolved
@@ -1,14 +1,7 @@
 use crate::{
     entities::{
-<<<<<<< HEAD
-        task::task_request_entity::{TaskRequestStatus, TaskRequestType},
+        task_request::{TaskRequestStatus, TaskRequestType},
         task_request_user::{TaskParticipantStatus, TaskParticipantTimeline},
-=======
-        task_request::{TaskRequestStatus, TaskRequestType},
-        task_request_user::{
-            TaskParticipantResult, TaskParticipantStatus, TaskParticipantTimeline,
-        },
->>>>>>> 6c58ad75
         wallet::wallet_entity::CurrencySymbol,
     },
     middleware::utils::db_utils::{ViewFieldSelector, ViewRelateField},
