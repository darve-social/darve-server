--- conflicted
+++ resolved
@@ -1,15 +1,9 @@
 use super::super::table_names::{DELIVERY_RESULT_TABLE_NAME, TASK_PARTICIPANT_TABLE_NAME};
+use crate::database::repositories::task_request_repo::TASK_REQUEST_TABLE_NAME;
+use crate::entities::task_request_user::TaskParticipant;
 use crate::{
     database::client::Db,
-    entities::{
-<<<<<<< HEAD
-        task::task_request_entity::TABLE_NAME as TASK_TABLE_NAME,
-        task_request_user::TaskParticipant,
-=======
-        task_request_user::{TaskParticipant, TaskParticipantResult},
->>>>>>> 6c58ad75
-        user_auth::local_user_entity::TABLE_NAME as USER_TABLE_NAME,
-    },
+    entities::user_auth::local_user_entity::TABLE_NAME as USER_TABLE_NAME,
     interfaces::repositories::task_participants::TaskParticipantsRepositoryInterface,
     middleware::{
         error::AppError,
@@ -19,7 +13,6 @@
 use async_trait::async_trait;
 use std::sync::Arc;
 use surrealdb::{engine::any, method::Query, sql::Thing};
-use crate::database::repositories::task_request_repo::TASK_REQUEST_TABLE_NAME;
 
 #[derive(Debug)]
 pub struct TaskParticipantsRepository {
@@ -33,21 +26,11 @@
 
     pub(in crate::database) async fn mutate_db(&self) -> Result<(), AppError> {
         let sql = format!("
-<<<<<<< HEAD
-        DEFINE TABLE IF NOT EXISTS {TASK_PARTICIPANT_TABLE_NAME} TYPE RELATION IN {TASK_TABLE_NAME} OUT {USER_TABLE_NAME} ENFORCED SCHEMAFULL PERMISSIONS NONE;
+        DEFINE TABLE IF NOT EXISTS {TASK_PARTICIPANT_TABLE_NAME} TYPE RELATION IN {TASK_REQUEST_TABLE_NAME} OUT {USER_TABLE_NAME} ENFORCED SCHEMAFULL PERMISSIONS NONE;
         DEFINE FIELD IF NOT EXISTS timelines    ON {TASK_PARTICIPANT_TABLE_NAME} TYPE array<{{status: string, date: datetime}}>;
         DEFINE FIELD IF NOT EXISTS status       ON {TASK_PARTICIPANT_TABLE_NAME} TYPE string;
         DEFINE INDEX IF NOT EXISTS status_idx   ON {TASK_PARTICIPANT_TABLE_NAME} FIELDS status;
         DEFINE FIELD IF NOT EXISTS r_created    ON TABLE {TASK_PARTICIPANT_TABLE_NAME} TYPE datetime DEFAULT time::now() VALUE $before OR time::now();
-=======
-        DEFINE TABLE IF NOT EXISTS {table_name} TYPE RELATION IN {TASK_REQUEST_TABLE_NAME} OUT {USER_TABLE_NAME} ENFORCED SCHEMAFULL PERMISSIONS NONE;
-        DEFINE FIELD IF NOT EXISTS timelines    ON {table_name} TYPE array<{{status: string, date: datetime}}>;
-        DEFINE FIELD IF NOT EXISTS status       ON {table_name} TYPE string;
-        DEFINE FIELD IF NOT EXISTS result       ON {table_name} FLEXIBLE TYPE option<object>;
-        DEFINE FIELD IF NOT EXISTS reward_tx    ON {table_name} FLEXIBLE TYPE option<record<{TRANSACTION_TABLE_NAME}>>;
-        DEFINE INDEX IF NOT EXISTS status_idx   ON {table_name} FIELDS status;
-        DEFINE FIELD IF NOT EXISTS r_created ON TABLE {table_name} TYPE datetime DEFAULT time::now() VALUE $before OR time::now();
->>>>>>> 6c58ad75
     ");
         let mutation = self.client.query(sql).await?;
 
@@ -171,7 +154,7 @@
         let mut res = self
             .client
             .query(sql)
-            .bind(("task", Thing::from((TASK_TABLE_NAME, task_id))))
+            .bind(("task", Thing::from((TASK_REQUEST_TABLE_NAME, task_id))))
             .await
             .map_err(|e| e.to_string())?;
 
