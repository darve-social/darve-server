--- conflicted
+++ resolved
@@ -65,11 +65,7 @@
     init::create_default_profiles(&ctx_state, &config.init_server_password.as_str()).await;
 
     let wa_config = webauthn_routes::create_webauth_config();
-<<<<<<< HEAD
     let routes_all = init::main_router(&ctx_state, wa_config, &config);
-=======
-    let routes_all = init::main_router(&ctx_state, wa_config);
->>>>>>> a6737f60
 
     let addr = SocketAddr::from((Ipv4Addr::UNSPECIFIED, 8080));
     let listener = tokio::net::TcpListener::bind(&addr).await.unwrap();
