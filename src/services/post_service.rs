use crate::{
    entities::{
        community::post_entity::PostDbService,
        user_auth::{
            local_user_entity::LocalUser,
            user_notification_entity::{UserNotificationDbService, UserNotificationEvent},
        },
    },
<<<<<<< HEAD
    middleware::{
        ctx::Ctx,
        db,
        error::CtxResult,
        utils::{string_utils::get_string_thing},
    },
=======
    middleware::{ctx::Ctx, db, error::CtxResult, utils::string_utils::get_string_thing},
>>>>>>> da299e4e
};

pub struct PostService<'a> {
    pub db: &'a db::Db,
    pub ctx: &'a Ctx,
}

impl<'a> PostService<'a> {
    pub async fn like(&self, post_id: String, user: &LocalUser) -> CtxResult<u32> {
        let user_thing = user.id.clone().expect("User id invalid");
        let post_thing = get_string_thing(post_id)?;
        let post_service = PostDbService {
            db: &self.db,
            ctx: &self.ctx,
        };

        let likes_count = post_service
            .like(user_thing.clone(), post_thing.clone())
            .await?;

        UserNotificationDbService {
            db: &self.db,
            ctx: &self.ctx,
        }
        .notify_users(
            vec![user_thing.clone()],
            &UserNotificationEvent::UserLikePost {
                user_id: user_thing,
                post_id: post_thing,
            },
            "",
        )
        .await?;

        Ok(likes_count)
    }

    pub async fn unlike(&self, post_id: String, user: &LocalUser) -> CtxResult<u32> {
        let post_thing = get_string_thing(post_id)?;
        let user_thing = user.id.clone().expect("User id invalid");

        let post_service = PostDbService {
            db: &self.db,
            ctx: &self.ctx,
        };

        let likes_count = post_service
            .unlike(user_thing.clone(), post_thing.clone())
            .await?;

        Ok(likes_count)
    }
}<|MERGE_RESOLUTION|>--- conflicted
+++ resolved
@@ -6,16 +6,12 @@
             user_notification_entity::{UserNotificationDbService, UserNotificationEvent},
         },
     },
-<<<<<<< HEAD
     middleware::{
         ctx::Ctx,
         db,
         error::CtxResult,
         utils::{string_utils::get_string_thing},
     },
-=======
-    middleware::{ctx::Ctx, db, error::CtxResult, utils::string_utils::get_string_thing},
->>>>>>> da299e4e
 };
 
 pub struct PostService<'a> {
