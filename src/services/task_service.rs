--- conflicted
+++ resolved
@@ -109,11 +109,7 @@
     pub delivery_period: Option<u64>,
 }
 
-<<<<<<< HEAD
-pub struct TaskService<'a, T, N, P, A, TG, DR>
-=======
-pub struct TaskService<'a, TR, T, N, P, A, TG>
->>>>>>> 6c58ad75
+pub struct TaskService<'a, TR, N, P, A, TG, DR>
 where
     TR: TaskRequestRepositoryInterface,
     T: TaskParticipantsRepositoryInterface,
@@ -138,11 +134,7 @@
     db: &'a Db,
 }
 
-<<<<<<< HEAD
-impl<'a, T, N, P, A, TG, DR> TaskService<'a, T, N, P, A, TG, DR>
-=======
-impl<'a, TR, T, N, P, A, TG> TaskService<'a, TR, T, N, P, A, TG>
->>>>>>> 6c58ad75
+impl<'a, TR, N, P, A, TG, DR> TaskService<'a, TR, N, P, A, TG, DR>
 where
     TR: TaskRequestRepositoryInterface,
     T: TaskParticipantsRepositoryInterface,
@@ -174,14 +166,9 @@
             default_period_seconds: 48 * 60 * 60,
             access_repository,
             tags_repository,
-<<<<<<< HEAD
             delivery_result_repository,
             notification_service: notification_service,
             db: db,
-=======
-            notification_service,
-            db,
->>>>>>> 6c58ad75
         }
     }
 
