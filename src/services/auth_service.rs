use std::sync::Arc;

<<<<<<< HEAD
use crate::database::client::Db;
use chrono::{DateTime, Utc};
=======
use askama::Template;
use chrono::{DateTime, Duration, Utc};
>>>>>>> 1e387e6e
use serde::{Deserialize, Serialize};
use surrealdb::sql::Thing;
use uuid::Uuid;
use validator::Validate;

use crate::{
    entities::{
        community::community_entity::CommunityDbService,
        user_auth::{
            authentication_entity::{AuthType, AuthenticationDbService, CreateAuthInput},
            local_user_entity::{LocalUser, LocalUserDbService, VerificationCodeFor},
        },
    },
    interfaces::send_email::SendEmailInterface,
    middleware::{
        ctx::Ctx,
        error::{AppError, CtxResult},
        utils::{
            db_utils::{IdentIdName, UsernameIdent},
            string_utils::get_string_thing,
        },
    },
    models::ResetPassword,
    utils::{
        generate,
        hash::{hash_password, verify_password},
        jwt::JWT,
        validate_utils::validate_username,
        verification::{apple, facebook, google},
    },
};

#[derive(Debug, Deserialize, Serialize, Validate)]
pub struct AuthRegisterInput {
    #[validate(custom(function = validate_username))]
    pub username: String,
    #[validate(length(min = 6, message = "Min 6 characters"))]
    pub password: String,
    #[validate(email)]
    pub email: Option<String>,
    pub bio: Option<String>,
    pub birth_day: Option<DateTime<Utc>>,
    #[validate(length(min = 6, message = "Min 1 character"))]
    pub full_name: Option<String>,
    #[validate(length(min = 6, message = "Min 6 characters"))]
    pub image_uri: Option<String>,
}

#[derive(Debug, Deserialize, Serialize, Validate)]
pub struct AuthLoginInput {
    #[validate(custom(function = validate_username))]
    pub username: String,
    #[validate(length(min = 6, message = "Min 6 characters"))]
    pub password: String,
}

#[derive(Debug, Deserialize, Validate)]
pub struct ForgotPasswordInput {
    #[validate(email)]
    pub email: String,
}

#[derive(Debug, Deserialize, Validate)]
pub struct ResetPasswordInput {
    #[validate(length(min = 6, message = "Min 6 characters"))]
    pub password: String,
    #[validate(length(min = 6, message = "Min 6 characters"))]
    pub code: String,
    #[validate(email)]
    pub email: String,
}

pub struct AuthService<'a> {
    ctx: &'a Ctx,
    jwt: Arc<JWT>,
    code_ttl: Duration,
    user_repository: LocalUserDbService<'a>,
    auth_repository: AuthenticationDbService<'a>,
    community_repository: CommunityDbService<'a>,
    email_sender: Arc<dyn SendEmailInterface + Send + Sync>,
}

impl<'a> AuthService<'a> {
<<<<<<< HEAD
    pub fn new(db: &'a Db, ctx: &'a Ctx, jwt: Arc<JWT>) -> AuthService<'a> {
=======
    pub fn new(
        db: &'a db::Db,
        ctx: &'a Ctx,
        jwt: Arc<JWT>,
        email_sender: Arc<dyn SendEmailInterface + Send + Sync>,
        code_ttl: Duration,
    ) -> AuthService<'a> {
>>>>>>> 1e387e6e
        AuthService {
            ctx,
            jwt,
            user_repository: LocalUserDbService { db: &db, ctx: &ctx },
            auth_repository: AuthenticationDbService { db: &db, ctx: &ctx },
            community_repository: CommunityDbService { db: &db, ctx: &ctx },
            email_sender,
            code_ttl,
        }
    }

    pub async fn login_password(&self, input: AuthLoginInput) -> CtxResult<(String, LocalUser)> {
        input.validate()?;

        let user = self
            .user_repository
            .get(UsernameIdent(input.username.to_string()).into())
            .await?;

        let auth = self
            .auth_repository
            .get_by_auth_type(user.id.as_ref().unwrap().to_raw(), AuthType::PASSWORD)
            .await?
            .ok_or(AppError::Generic {
                description: "Password not found".to_string(),
            })?;

        if !verify_password(&auth.token, &input.password) {
            return Err(AppError::Generic {
                description: "Password is not correct".to_string(),
            }
            .into());
        }

        Ok((
            self.build_jwt_token(&user.id.as_ref().unwrap().to_raw())
                .await?,
            user,
        ))
    }

    pub async fn register_password(
        &self,
        input: AuthRegisterInput,
    ) -> CtxResult<(String, LocalUser)> {
        input.validate()?;

        if self.is_exists_by_username(input.username.clone()).await {
            return Err(self.ctx.to_ctx_error(AppError::Generic {
                description: "The username is already used".to_string(),
            }));
        };

        if self.is_exists_by_email(&input.email).await {
            return Err(self.ctx.to_ctx_error(AppError::Generic {
                description: "The email is already used".to_string(),
            }));
        };

        let user = LocalUser {
            id: None,
            username: input.username,
            full_name: input.full_name,
            phone: None,
            email_verified: None,
            bio: input.bio,
            social_links: None,
            image_uri: input.image_uri,
            birth_date: input.birth_day,
        };
        let (_, hash) = hash_password(&input.password).expect("Hash password error");
        self.register(user, AuthType::PASSWORD, &hash).await
    }

    pub async fn register_login_by_apple(
        &self,
        token: &str,
        client_id: &str,
    ) -> CtxResult<(String, LocalUser)> {
        let apple_user = apple::verify_token(token, client_id)
            .await
            .map_err(|_| self.ctx.to_ctx_error(AppError::AuthenticationFail))?;

        let res_user_id = self
            .get_user_id_by_social_auth(
                AuthType::APPLE,
                apple_user.id.clone(),
                apple_user.email.clone(),
            )
            .await;

        match res_user_id {
            Ok(user_id) => {
                let user = self
                    .user_repository
                    .get(IdentIdName::Id(get_string_thing(user_id)?))
                    .await?;

                let token = self
                    .build_jwt_token(&user.id.as_ref().unwrap().to_raw())
                    .await?;
                Ok((token, user))
            }
            Err(err) => match err.error {
                AppError::EntityFailIdNotFound { .. } => {
                    let new_user = LocalUser {
                        id: None,
                        username: self
                            .build_username(apple_user.email.clone(), apple_user.name.clone())
                            .await,
                        full_name: apple_user.name,
                        birth_date: None,
                        phone: None,
                        email_verified: apple_user.email,
                        bio: None,
                        social_links: None,
                        image_uri: None,
                    };
                    return self
                        .register(new_user, AuthType::APPLE, &apple_user.id)
                        .await;
                }
                _ => Err(err),
            },
        }
    }

    pub async fn sign_by_facebook(&self, token: &str) -> CtxResult<(String, LocalUser)> {
        let fb_user = facebook::verify_token(token)
            .await
            .map_err(|_| self.ctx.to_ctx_error(AppError::AuthenticationFail))?;

        let res_user_id = self
            .get_user_id_by_social_auth(
                AuthType::FACEBOOK,
                fb_user.id.clone(),
                fb_user.email.clone(),
            )
            .await;

        match res_user_id {
            Ok(user_id) => {
                let user = self
                    .user_repository
                    .get(IdentIdName::Id(get_string_thing(user_id)?))
                    .await?;

                let token = self
                    .build_jwt_token(&user.id.as_ref().unwrap().to_raw())
                    .await?;
                Ok((token, user))
            }
            Err(err) => match err.error {
                AppError::EntityFailIdNotFound { .. } => {
                    let new_user = LocalUser {
                        id: None,
                        username: self
                            .build_username(fb_user.email, Some(fb_user.name.clone()))
                            .await,
                        full_name: Some(fb_user.name.clone()),
                        birth_date: None,
                        phone: None,
                        email_verified: None,
                        bio: None,
                        social_links: None,
                        image_uri: None,
                    };
                    return self
                        .register(new_user, AuthType::FACEBOOK, &fb_user.id)
                        .await;
                }
                _ => Err(err),
            },
        }
    }

    pub async fn sign_by_google(
        &self,
        token: &str,
        google_client_id: &str,
    ) -> CtxResult<(String, LocalUser)> {
        let google_user = google::verify_token(token, google_client_id)
            .await
            .map_err(|_| self.ctx.to_ctx_error(AppError::AuthenticationFail))?;

        let res_user_id = self
            .get_user_id_by_social_auth(
                AuthType::GOOGLE,
                google_user.sub.clone(),
                google_user.email.clone(),
            )
            .await;

        match res_user_id {
            Ok(user_id) => {
                let user = self
                    .user_repository
                    .get(IdentIdName::Id(get_string_thing(user_id)?))
                    .await?;

                let token = self
                    .build_jwt_token(&user.id.as_ref().unwrap().to_raw())
                    .await?;
                Ok((token, user))
            }
            Err(err) => match err.error {
                AppError::EntityFailIdNotFound { .. } => {
                    let new_user = LocalUser {
                        id: None,
                        username: self
                            .build_username(google_user.email.clone(), google_user.name.clone())
                            .await,

                        full_name: google_user.name,
                        birth_date: None,
                        phone: None,
                        email_verified: google_user.email,
                        bio: None,
                        social_links: None,
                        image_uri: google_user.picture,
                    };
                    return self
                        .register(new_user, AuthType::GOOGLE, &google_user.sub)
                        .await;
                }
                _ => Err(err),
            },
        }
    }

    pub async fn reset_password(&self, input: ResetPasswordInput) -> CtxResult<()> {
        input.validate()?;

        let user = self.user_repository.get_by_email(&input.email).await?;

        let verification_data = self
            .user_repository
            .get_code(user.id.clone().unwrap(), VerificationCodeFor::ResetPassword)
            .await?;

        if verification_data.is_none() {
            return Err(AppError::Generic {
                description: "Invalid verification".to_string(),
            }
            .into());
        }
        let data = verification_data.unwrap();
// TODO -code verification logic- same code verification logic is used for email and password - can we combine is same method 
        let is_too_many_attempts = data.failed_code_attempts >= 3;

        if is_too_many_attempts {
            return Err(AppError::Generic {
                description: "Too many attempts. Wait and start new verification.".to_string(),
            }
            .into());
        }

        let is_expired = Utc::now().signed_duration_since(data.r_created) > self.code_ttl;

        if is_expired {
            return Err(AppError::Generic {
                description: "Start new verification".to_string(),
            }
            .into());
        }

        if data.code != input.code {
            self.user_repository.increase_code_attempt(data.id).await?;

            return Err(AppError::Generic {
                description: "Wrong code.".to_string(),
            }
            .into());
        }

        let (_, hash) = hash_password(&input.password).expect("Hash password error");

        self.auth_repository
            .update_token(user.id.unwrap().to_raw(), AuthType::PASSWORD, hash)
            .await?;

        self.user_repository.delete_code(data.id).await?;

        Ok(())
    }

    pub async fn forgot_password(&self, data: ForgotPasswordInput) -> CtxResult<()> {
        data.validate()?;

        let user = self.user_repository.get_by_email(&data.email).await?;

        let auth = self
            .auth_repository
            .get_by_auth_type(user.id.as_ref().unwrap().to_raw(), AuthType::PASSWORD)
            .await?;

        if auth.is_none() {
            return Err(AppError::Generic {
                description: "User has not set password yet".to_string(),
            }
            .into());
        }

        let code = generate::generate_number_code(6);

        let _ = self
            .user_repository
            .create_code(
                user.id.unwrap(),
                code.clone(),
                data.email,
                VerificationCodeFor::ResetPassword,
            )
            .await?;

        let model = ResetPassword {
            code: &code,
            ttl: &self.code_ttl.num_minutes().to_string(),
        };

        self.email_sender
            .send(
                vec![user.email_verified.unwrap()],
                &model.render().unwrap(),
                "Reset Password",
            )
            .await
            .map_err(|e| AppError::Generic { description: e })?;

        Ok(())
    }

    async fn get_user_id_by_social_auth(
        &self,
        auth: AuthType,
        token: String,
        email: Option<String>,
    ) -> CtxResult<String> {
        let auth = self.auth_repository.get_by_token(auth, token).await?;

        if auth.is_some() {
            return Ok(auth.unwrap().local_user.id.to_raw());
        }

        match email {
            Some(val) => {
                let user = self
                    .user_repository
                    .get(IdentIdName::ColumnIdent {
                        column: "email_verified".to_string(),
                        val,
                        rec: false,
                    })
                    .await?;
                Ok(user.id.unwrap().to_raw())
            }
            None => Err(self.ctx.to_ctx_error(AppError::EntityFailIdNotFound {
                ident: "".to_string(),
            })),
        }
    }

    async fn is_exists_by_username(&self, username: String) -> bool {
        self.user_repository
            .exists(UsernameIdent(username.clone()).into())
            .await
            .unwrap()
            .is_some()
    }

    async fn is_exists_by_email(&self, email: &Option<String>) -> bool {
        if email.is_none() {
            return false;
        }

        let ident = IdentIdName::ColumnIdent {
            column: "email_verified".to_string(),
            val: email.clone().unwrap(),
            rec: false,
        };

        self.user_repository.exists(ident).await.unwrap().is_some()
    }

    async fn build_username(&self, email: Option<String>, name: Option<String>) -> String {
        if let Some(email) = email {
            let first_part = email
                .split('@')
                .next()
                .map(|s| s.to_string())
                .unwrap_or_default();

            if validate_username(&first_part).is_ok() {
                if !self.is_exists_by_username(first_part.clone()).await {
                    return first_part;
                }
            }
        };

        if let Some(name) = name {
            let name = name.trim().replace(' ', "_").to_lowercase();
            if validate_username(&name).is_ok() {
                if !self.is_exists_by_username(name.clone()).await {
                    return name;
                }
            }
        };

        Uuid::new_v4().to_string().replace("-", "_")
    }

    async fn build_jwt_token(&self, user_id: &String) -> CtxResult<String> {
        Ok(self.jwt.encode(user_id).map_err(|e| {
            self.ctx
                .to_ctx_error(AppError::AuthFailJwtInvalid { source: e })
        })?)
    }

    async fn register(
        &self,
        mut data: LocalUser,
        auth_type: AuthType,
        token: &str,
    ) -> CtxResult<(String, LocalUser)> {
        let user_id = self.user_repository.create(data.clone()).await?;
        let _ = self
            .auth_repository
            .create(CreateAuthInput {
                local_user: Thing::try_from(user_id.as_str()).unwrap(),
                token: token.to_string(),
                auth_type,
                passkey_json: None,
            })
            .await?;
        let token = self.build_jwt_token(&user_id).await?;
        data.id = Some(get_string_thing(user_id)?);

        self.community_repository
            .create_profile(data.id.as_ref().unwrap().clone())
            .await?;

        Ok((token, data))
    }
}<|MERGE_RESOLUTION|>--- conflicted
+++ resolved
@@ -1,18 +1,14 @@
 use std::sync::Arc;
 
-<<<<<<< HEAD
-use crate::database::client::Db;
-use chrono::{DateTime, Utc};
-=======
 use askama::Template;
 use chrono::{DateTime, Duration, Utc};
->>>>>>> 1e387e6e
 use serde::{Deserialize, Serialize};
 use surrealdb::sql::Thing;
 use uuid::Uuid;
 use validator::Validate;
 
 use crate::{
+    database::client::Db,
     entities::{
         community::community_entity::CommunityDbService,
         user_auth::{
@@ -90,17 +86,13 @@
 }
 
 impl<'a> AuthService<'a> {
-<<<<<<< HEAD
-    pub fn new(db: &'a Db, ctx: &'a Ctx, jwt: Arc<JWT>) -> AuthService<'a> {
-=======
     pub fn new(
-        db: &'a db::Db,
+        db: &'a Db,
         ctx: &'a Ctx,
         jwt: Arc<JWT>,
         email_sender: Arc<dyn SendEmailInterface + Send + Sync>,
         code_ttl: Duration,
     ) -> AuthService<'a> {
->>>>>>> 1e387e6e
         AuthService {
             ctx,
             jwt,
@@ -348,7 +340,7 @@
             .into());
         }
         let data = verification_data.unwrap();
-// TODO -code verification logic- same code verification logic is used for email and password - can we combine is same method 
+        // TODO -code verification logic- same code verification logic is used for email and password - can we combine is same method
         let is_too_many_attempts = data.failed_code_attempts >= 3;
 
         if is_too_many_attempts {
