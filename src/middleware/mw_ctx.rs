use crate::config::AppConfig;
use crate::database::client::Database;
use crate::entities::user_notification::UserNotification;
use crate::interfaces::file_storage::FileStorageInterface;
use crate::interfaces::send_email::SendEmailInterface;
use crate::utils::email_sender::EmailSender;
use crate::utils::file::google_cloud_file_storage::GoogleCloudFileStorage;
use crate::utils::jwt::JWT;
use chrono::Duration;
use serde::{Deserialize, Serialize};
use std::fmt::{Debug, Formatter};
use std::sync::Arc;
use surrealdb::sql::Thing;
use tokio::sync::broadcast;

#[derive(Debug, Clone, Serialize)]
pub enum AppEventType {
    UserNotificationEvent(UserNotification),
    DiscussionPostAdded,
    DiscussionPostReplyAdded,
    DiscussionPostReplyNrIncreased,
}
#[derive(Debug, Clone, Serialize)]
pub struct AppEventMetadata {
    pub discussion_id: Option<Thing>,
    pub post_id: Option<Thing>,
}
#[derive(Debug, Clone, Serialize)]
pub struct AppEvent {
    pub user_id: String,
    pub metadata: Option<AppEventMetadata>,
    pub content: Option<String>,
    pub event: AppEventType,
    #[serde(skip_serializing)]
    pub receivers: Vec<String>,
}

pub struct CtxState {
    pub db: Database,
    pub start_password: String,
    pub is_development: bool,
    pub stripe_secret_key: String,
    pub stripe_wh_secret: String,
    pub stripe_platform_account: String,
<<<<<<< HEAD
    pub platform_fee_rel: f64,
=======
    pub min_platform_fee_abs_2dec: i64,
>>>>>>> c20f3956
    pub upload_max_size_mb: u64,
    pub apple_mobile_client_id: String,
    pub google_ios_client_id: String,
    pub google_android_client_id: String,
    pub event_sender: broadcast::Sender<AppEvent>,
    pub verification_code_ttl: Duration,
    pub jwt: JWT,
    pub email_sender: Arc<dyn SendEmailInterface + Send + Sync>,
    pub file_storage: Arc<dyn FileStorageInterface + Send + Sync>,
    pub paypal_webhook_id: String,
    pub paypal_client_id: String,
    pub paypal_client_key: String,
    pub withdraw_fee: f64,
}

impl Debug for CtxState {
    fn fmt(&self, f: &mut Formatter<'_>) -> std::fmt::Result {
        f.write_str("CTX STATE HERE :)")
    }
}

pub async fn create_ctx_state(db: Database, config: &AppConfig) -> Arc<CtxState> {
    let (event_sender, _) = broadcast::channel(100);
    let ctx_state = CtxState {
        db,
        start_password: config.init_server_password.clone(),
        is_development: config.is_development,
        stripe_secret_key: config.stripe_secret_key.clone(),
        stripe_wh_secret: config.stripe_wh_secret.clone(),
        stripe_platform_account: config.stripe_platform_account.clone(),
<<<<<<< HEAD
        platform_fee_rel: 0.05,
=======
        min_platform_fee_abs_2dec: 500,
>>>>>>> c20f3956
        upload_max_size_mb: config.upload_file_size_max_mb,
        jwt: JWT::new(config.jwt_secret.clone(), Duration::days(1)),
        apple_mobile_client_id: config.apple_mobile_client_id.clone(),
        google_ios_client_id: config.google_ios_client_id.clone(),
        google_android_client_id: config.google_android_client_id.clone(),
        file_storage: Arc::new(
            GoogleCloudFileStorage::new(
                &config.gcs_bucket,
                config.gcs_credentials.as_deref(),
                config.gcs_endpoint.as_deref(),
            )
            .await,
        ),
        event_sender,
        email_sender: Arc::new(EmailSender::new(
            &config.sendgrid_api_key,
            &config.sendgrid_api_url,
            &config.no_replay,
        )),
        verification_code_ttl: Duration::minutes(config.verification_code_ttl as i64),
        paypal_webhook_id: config.paypal_webhook_id.clone(),
        paypal_client_id: config.paypal_client_id.clone(),
        paypal_client_key: config.paypal_client_key.clone(),
        withdraw_fee: 0.05,
    };
    Arc::new(ctx_state)
}

pub const JWT_KEY: &str = "jwt";

#[derive(Debug, Serialize, Deserialize)]
pub struct Claims {
    pub exp: usize,
    pub auth: String,
}

#[cfg(test)]
mod tests {
    use crate::middleware::mw_ctx::Claims;
    use chrono::{Duration, Utc};
    use jsonwebtoken::{
        decode, encode, errors::ErrorKind, DecodingKey, EncodingKey, Header, Validation,
    };

    const SECRET: &[u8] = b"some-secret";
    const SOMEONE: &str = "someone";
    // cspell:disable-next-line
    const TOKEN_EXPIRED: &str = "eyJ0eXAiOiJKV1QiLCJhbGciOiJIUzI1NiJ9.eyJleHAiOjEsImF1dGgiOiJzb21lb25lIn0.XXHVHu2IsUPA175aQ-noWbQK4Wu-2prk3qTXjwaWBvE";

    #[test]
    fn jwt_sign_expired() {
        let my_claims = Claims {
            exp: 1,
            auth: SOMEONE.to_string(),
        };
        let token_str = encode(
            &Header::default(),
            &my_claims,
            &EncodingKey::from_secret(SECRET),
        )
        .unwrap();
        assert_eq!(token_str, TOKEN_EXPIRED);
    }

    #[test]
    fn jwt_verify_expired_ignore() {
        let mut validation = Validation::default();
        validation.validate_exp = false;
        let token = decode::<Claims>(
            TOKEN_EXPIRED,
            &DecodingKey::from_secret(SECRET),
            &validation,
        )
        .unwrap();
        assert_eq!(token.claims.auth, SOMEONE);
    }

    #[test]
    fn jwt_verify_expired_fail() {
        let token_result = decode::<Claims>(
            TOKEN_EXPIRED,
            &DecodingKey::from_secret(SECRET),
            &Validation::default(),
        );
        assert!(token_result.is_err());
        let kind = token_result.map_err(|e| e.into_kind()).err();
        assert_eq!(kind, Some(ErrorKind::ExpiredSignature));
    }

    #[test]
    fn jwt_sign_and_verify_with_chrono() {
        let exp = Utc::now() + Duration::minutes(1);
        let my_claims = Claims {
            exp: exp.timestamp() as usize,
            auth: SOMEONE.to_string(),
        };
        // Sign
        let token_str = encode(
            &Header::default(),
            &my_claims,
            &EncodingKey::from_secret(SECRET),
        )
        .unwrap();
        // Verify
        let token_result = decode::<Claims>(
            &token_str,
            &DecodingKey::from_secret(SECRET),
            &Validation::default(),
        )
        .unwrap();
        assert_eq!(token_result.claims.auth, SOMEONE);
    }
}<|MERGE_RESOLUTION|>--- conflicted
+++ resolved
@@ -42,11 +42,6 @@
     pub stripe_secret_key: String,
     pub stripe_wh_secret: String,
     pub stripe_platform_account: String,
-<<<<<<< HEAD
-    pub platform_fee_rel: f64,
-=======
-    pub min_platform_fee_abs_2dec: i64,
->>>>>>> c20f3956
     pub upload_max_size_mb: u64,
     pub apple_mobile_client_id: String,
     pub google_ios_client_id: String,
@@ -77,11 +72,6 @@
         stripe_secret_key: config.stripe_secret_key.clone(),
         stripe_wh_secret: config.stripe_wh_secret.clone(),
         stripe_platform_account: config.stripe_platform_account.clone(),
-<<<<<<< HEAD
-        platform_fee_rel: 0.05,
-=======
-        min_platform_fee_abs_2dec: 500,
->>>>>>> c20f3956
         upload_max_size_mb: config.upload_file_size_max_mb,
         jwt: JWT::new(config.jwt_secret.clone(), Duration::days(1)),
         apple_mobile_client_id: config.apple_mobile_client_id.clone(),
