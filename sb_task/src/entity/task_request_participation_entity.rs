--- conflicted
+++ resolved
@@ -7,13 +7,10 @@
 use serde::{Deserialize, Serialize};
 use std::collections::HashMap;
 use surrealdb::sql::{Id, Thing};
-<<<<<<< HEAD
 use validator::ValidateRequired;
 use sb_middleware::error::AppResult;
 use sb_wallet::entity::currency_transaction_entitiy::CurrencyTransactionDbService;
 use sb_wallet::entity::lock_transaction_entity::LockTransactionDbService;
-=======
->>>>>>> bbaa8602
 
 #[derive(Clone, Debug, Serialize, Deserialize)]
 pub struct TaskRequestParticipantion {
@@ -108,10 +105,9 @@
         Ok(res)
     }
 
-<<<<<<< HEAD
     pub async fn process_payments(&self, to_user: &Thing, participation_ids: Vec<Thing>)->AppResult<()> {
         let participations = self.get_ids(participation_ids).await?;
-        
+
         /*let tasks: Vec<_> = participations
             .into_iter()
             .map(|p|(p.lock.clone(), to_user.clone()))
@@ -139,8 +135,6 @@
         Ok(())
     }
 
-=======
->>>>>>> bbaa8602
     pub async fn delete(&self, participation_id: Thing) -> CtxResult<bool> {
         let _res: Option<TaskRequestParticipantion> = self
             .db
