--- conflicted
+++ resolved
@@ -484,7 +484,6 @@
     let created = &transaction_history_response.json::<CurrencyTransactionHistoryView>();
     assert_eq!(created.transactions.len(), 6);
 
-<<<<<<< HEAD
     created
         .transactions
         .iter()
@@ -498,18 +497,6 @@
             assert_eq!(ts <= prev_val, true);
             ts
         });
-=======
-    created.transactions.iter().fold(i64::MAX, |prev_val, tx_v| {
-        let date_time = DateTime::parse_from_rfc3339(tx_v.r_created.as_str());
-        let ts = date_time.unwrap().timestamp_millis();
-        println!(
-            "for {} with {} in {:?} out {:?} after tx balance={}",
-            tx_v.wallet.id, tx_v.with_wallet.id, tx_v.amount_in, tx_v.amount_out, tx_v.balance
-        );
-        assert_eq!(ts <= prev_val, true, "curr={} prev={}", ts, prev_val);
-        ts
-    });
->>>>>>> 27ee4d5a
 
     // check transaction history /api/user/wallet/history
     let transaction_history_response = server
@@ -521,7 +508,6 @@
     let created = &transaction_history_response.json::<CurrencyTransactionHistoryView>();
     assert_eq!(created.transactions.len(), 4);
 
-<<<<<<< HEAD
     created
         .transactions
         .iter()
@@ -535,17 +521,4 @@
             assert_eq!(ts <= prev_val, true);
             ts
         });
-=======
-    created.transactions.iter().fold(i64::MAX, |prev_val, tx_v| {
-        let date_time = DateTime::parse_from_rfc3339(tx_v.r_created.as_str());
-        let ts = date_time.unwrap().timestamp_millis();
-        println!(
-            "for {} with {} in {:?} out {:?} after tx balance={}",
-            tx_v.wallet.id, tx_v.with_wallet.id, tx_v.amount_in, tx_v.amount_out, tx_v.balance
-        );
-        assert_eq!(ts <= prev_val, true, "curr={} prev={}", ts, prev_val);
-        ts
-    });
-    
->>>>>>> 27ee4d5a
 }