--- conflicted
+++ resolved
@@ -1761,7 +1761,6 @@
     }
 );
 
-<<<<<<< HEAD
 test_with_server!(
     check_deliver_post_after_delivered,
     |server, ctx_state, config| {
@@ -1835,7 +1834,7 @@
         assert_eq!(posts[0].id, deliver_post.id)
     }
 );
-=======
+
 test_with_server!(get_task_by_id, |server, ctx_state, config| {
     let (server, user0, _, token0) = create_fake_login_test_user(&server).await;
     let (server, _user1, _, token1) = create_fake_login_test_user(&server).await;
@@ -1887,5 +1886,4 @@
         .add_header("Accept", "application/json")
         .await;
     get_task_response.assert_status_forbidden();
-});
->>>>>>> a535d229
+});