mod helpers;

use crate::helpers::{create_login_test_user, create_test_server};
use axum::extract::{Path, State};
use axum_test::multipart::MultipartForm;
use community_entity::{Community, CommunityDbService};
use community_routes::{get_community, CommunityInput};
use darve_server::entities::community::community_entity;
use darve_server::entities::community::post_entity::PostDbService;
use darve_server::middleware::error::CtxResult;
use darve_server::middleware::utils::db_utils::RecordWithId;
use darve_server::middleware::utils::string_utils::get_string_thing;
use darve_server::middleware::{self, db};
use darve_server::routes::community::community_routes;
<<<<<<< HEAD
use helpers::community_helpers::create_fake_community;
use helpers::post_helpers::{create_fake_post_with_file, create_fake_post_with_large_file};
=======
use darve_server::routes::community::profile_routes::get_profile_community;
use helpers::community_helpers::create_fake_community;
use helpers::post_helpers::create_fake_post;
>>>>>>> 7e02a64c
use middleware::ctx::Ctx;
use middleware::utils::extractor_utils::DiscussionParams;
use middleware::utils::request_utils::CreatedResponse;
use surrealdb::sql::Thing;
use uuid::Uuid;

#[tokio::test]
async fn create_post() {
    let (server, ctx_state) = create_test_server().await;
    let (server, user_ident) = create_login_test_user(&server, "usnnnn".to_string()).await;

    let comm_name = "comm-naMMe1".to_lowercase();

    // create community
    let create_response = server
        .post("/api/community")
        .json(&CommunityInput {
            id: "".to_string(),
            name_uri: comm_name.clone(),
            title: "The Community Test".to_string(),
        })
        .add_header("Accept", "application/json")
        .await;
    let created = &create_response.json::<CreatedResponse>();

    let comm_id = Thing::try_from(created.id.clone()).unwrap();
    let comm_name = created.uri.clone().unwrap();
    create_response.assert_status_success();

    let ctx = Ctx::new(Ok(user_ident), Uuid::new_v4(), false);
    let community_db_service = CommunityDbService {
        db: &ctx_state._db,
        ctx: &ctx,
    };
    let community: Community = community_db_service
        .db
        .select((&comm_id.tb, comm_id.id.to_raw()))
        .await
        .unwrap()
        .unwrap();
    assert_eq!(comm_name, community.name_uri.clone());
    let community_discussion_id = community.profile_discussion.clone().unwrap();

    let post_name = "post title Name 1".to_string();
    let create_post = server
        .post(format!("/api/discussion/{community_discussion_id}/post").as_str())
        .multipart(
            MultipartForm::new()
                .add_text("title", post_name.clone())
                .add_text("content", "contentttt")
                .add_text("topic_id", ""),
        )
        .add_header("Accept", "application/json")
        .await;
    let created = create_post.json::<CreatedResponse>();
    create_post.assert_status_success();
    assert_eq!(created.id.len() > 0, true);

    let post_name2 = "post title Name 2?&$^%! <>end".to_string();
    let create_response2 = server
        .post(format!("/api/discussion/{community_discussion_id}/post").as_str())
        .multipart(
            MultipartForm::new()
                .add_text("title", post_name2.clone())
                .add_text("content", "contentttt222")
                .add_text("topic_id", ""),
        )
        .add_header("Accept", "application/json")
        .await;

    let create_response4 = server
        .post(format!("/api/discussion/{community_discussion_id}/post").as_str())
        .multipart(
            MultipartForm::new()
                .add_text("title", post_name2.clone())
                .add_text("content", "contentttt444442")
                .add_text("topic_id", ""),
        )
        .add_header("Accept", "application/json")
        .await;

    create_response2.assert_status_success();
    // can't have same title
    create_response4.assert_status_bad_request();

    let _ = server
        .get(format!("/api/discussion/{community_discussion_id}/post").as_str())
        .add_header("Accept", "application/json")
        .await;

    let comm_view = get_community(
        State(ctx_state.clone()),
        ctx,
        Path(comm_name),
        DiscussionParams {
            topic_id: None,
            start: None,
            count: None,
        },
    )
    .await
    .expect("community page");
    let posts = comm_view
        .community_view
        .unwrap()
        .profile_discussion_view
        .unwrap()
        .posts;
    assert_eq!(posts.len(), 2);
}

#[tokio::test]
<<<<<<< HEAD
async fn create_post_with_file_test() {
=======
async fn create_post_test() {
>>>>>>> 7e02a64c
    let (server, ctx_state) = create_test_server().await;
    let (server, user_ident) = create_login_test_user(&server, "usnnnn".to_string()).await;

    let result = create_fake_community(server, &ctx_state, user_ident.clone()).await;
<<<<<<< HEAD
    let _ = create_fake_post_with_large_file(server, &ctx_state, &result.profile_discussion).await;
    let _ = create_fake_post_with_file(server, &ctx_state, &result.profile_discussion).await;
=======
    let _ = create_fake_post(server, &result.profile_discussion).await;
    let _ = create_fake_post(server, &result.profile_discussion).await;
    let _ = create_fake_post(server, &result.profile_discussion).await;
    let _ = create_fake_post(server, &result.profile_discussion).await;
    let ctx = Ctx::new(Ok(user_ident), Uuid::new_v4(), false);

    let comm_view = get_community(
        State(ctx_state.clone()),
        ctx,
        Path(result.name.clone()),
        DiscussionParams {
            topic_id: None,
            start: None,
            count: None,
        },
    )
    .await
    .expect("community page");
    let posts = comm_view
        .community_view
        .unwrap()
        .profile_discussion_view
        .unwrap()
        .posts;
    assert_eq!(posts.len(), 4);
}

#[tokio::test]
async fn get_latest() {
    let (server, ctx_state) = create_test_server().await;
    let (server, user_ident) = create_login_test_user(&server, "usnnnn".to_string()).await;
    let ctx = Ctx::new(Ok(user_ident.clone()), Uuid::new_v4(), false);
    let user_thing_id = get_string_thing(user_ident).unwrap();

    let profile_discussion = get_profile_community(&ctx_state._db, &ctx, user_thing_id.clone())
        .await
        .unwrap()
        .profile_discussion
        .unwrap();
    let _ = create_fake_post(server, &profile_discussion).await;
    let _ = create_fake_post(server, &profile_discussion).await;
    let _ = create_fake_post(server, &profile_discussion).await;
    let _ = create_fake_post(server, &profile_discussion).await;

    let profile_comm = CommunityDbService {
        ctx: &ctx,
        db: &ctx_state._db,
    }
    .get_profile_community(user_thing_id)
    .await;
    let discussion_id = profile_comm.unwrap().profile_discussion.unwrap();
    let result = get_latest_posts(2, discussion_id.clone(), &ctx, &ctx_state._db).await;
    assert!(result.is_ok());
    assert_eq!(result.unwrap().len(), 2);

    let result = get_latest_posts(3, discussion_id.clone(), &ctx, &ctx_state._db).await;
    assert!(result.is_ok());
    assert_eq!(result.unwrap().len(), 3);

    let result = get_latest_posts(1, discussion_id, &ctx, &ctx_state._db).await;
    assert!(result.is_ok());
    assert_eq!(result.unwrap().len(), 1)
}

async fn get_latest_posts(
    posts_nr: i8,
    profile_discussion_id: Thing,
    ctx: &Ctx,
    db: &db::Db,
) -> CtxResult<Vec<RecordWithId>> {
    PostDbService { db, ctx }
        .get_by_discussion_desc_view::<RecordWithId>(
            profile_discussion_id,
            DiscussionParams {
                topic_id: None,
                start: Some(0),
                count: Some(posts_nr),
            },
        )
        .await
>>>>>>> 7e02a64c
}<|MERGE_RESOLUTION|>--- conflicted
+++ resolved
@@ -12,14 +12,11 @@
 use darve_server::middleware::utils::string_utils::get_string_thing;
 use darve_server::middleware::{self, db};
 use darve_server::routes::community::community_routes;
-<<<<<<< HEAD
-use helpers::community_helpers::create_fake_community;
-use helpers::post_helpers::{create_fake_post_with_file, create_fake_post_with_large_file};
-=======
 use darve_server::routes::community::profile_routes::get_profile_community;
 use helpers::community_helpers::create_fake_community;
-use helpers::post_helpers::create_fake_post;
->>>>>>> 7e02a64c
+use helpers::post_helpers::{
+    create_fake_post, create_fake_post_with_file, create_fake_post_with_large_file,
+};
 use middleware::ctx::Ctx;
 use middleware::utils::extractor_utils::DiscussionParams;
 use middleware::utils::request_utils::CreatedResponse;
@@ -132,44 +129,13 @@
 }
 
 #[tokio::test]
-<<<<<<< HEAD
 async fn create_post_with_file_test() {
-=======
-async fn create_post_test() {
->>>>>>> 7e02a64c
     let (server, ctx_state) = create_test_server().await;
     let (server, user_ident) = create_login_test_user(&server, "usnnnn".to_string()).await;
 
     let result = create_fake_community(server, &ctx_state, user_ident.clone()).await;
-<<<<<<< HEAD
     let _ = create_fake_post_with_large_file(server, &ctx_state, &result.profile_discussion).await;
     let _ = create_fake_post_with_file(server, &ctx_state, &result.profile_discussion).await;
-=======
-    let _ = create_fake_post(server, &result.profile_discussion).await;
-    let _ = create_fake_post(server, &result.profile_discussion).await;
-    let _ = create_fake_post(server, &result.profile_discussion).await;
-    let _ = create_fake_post(server, &result.profile_discussion).await;
-    let ctx = Ctx::new(Ok(user_ident), Uuid::new_v4(), false);
-
-    let comm_view = get_community(
-        State(ctx_state.clone()),
-        ctx,
-        Path(result.name.clone()),
-        DiscussionParams {
-            topic_id: None,
-            start: None,
-            count: None,
-        },
-    )
-    .await
-    .expect("community page");
-    let posts = comm_view
-        .community_view
-        .unwrap()
-        .profile_discussion_view
-        .unwrap()
-        .posts;
-    assert_eq!(posts.len(), 4);
 }
 
 #[tokio::test]
@@ -225,5 +191,4 @@
             },
         )
         .await
->>>>>>> 7e02a64c
 }