mod helpers;

use chrono::DateTime;
use darve_server::entities::wallet::lock_transaction_entity::{
    LockTransactionDbService, UnlockTrigger,
};
use darve_server::entities::wallet::wallet_entity::{CurrencySymbol, WalletBalancesView};
use darve_server::middleware::ctx::Ctx;
use darve_server::{middleware, routes::wallet::wallet_routes};
<<<<<<< HEAD
use futures::future::join_all;
use helpers::{create_fake_login_test_user, create_login_test_user, create_test_server};
=======
use helpers::{create_login_test_user, create_test_server};
>>>>>>> e8b5dc52
use middleware::utils::string_utils::get_string_thing;
use std::time::SystemTime;
use uuid::Uuid;
use wallet_routes::CurrencyTransactionHistoryView;

#[tokio::test]
async fn test_wallet_history() {
    // create test server
    println!("Creating test server");
    let (server, _ctx_state) = create_test_server().await;

    // create 2 users with user1 and user2 names
    let username1 = "userrr1".to_string();
    let username2 = "userrr2".to_string();

    let (server, user_ident1) = create_login_test_user(&server, username1.clone()).await;

    let (server, user_ident2) = create_login_test_user(&server, username2.clone()).await;

    let _ = get_string_thing(user_ident1.clone()).expect("user1");
    let user2_id = get_string_thing(user_ident2.clone()).expect("user2");

    // endow using user2 by calling /api/dev/endow/:user_id/:amount
    let endow_amt = 32;
    let endow_user_response = server
        .get(&format!(
            "/test/api/endow/{}/{}",
            user2_id.to_string(),
            endow_amt
        ))
        .add_header("Accept", "application/json")
        .json("")
        .await;

    let endow_response_text = endow_user_response.text();
    println!("endow_user_response: {}", endow_response_text);
    endow_user_response.assert_status_success();

    // check transaction history /api/user/wallet/history
    let transaction_history_response = server
        .get("/api/user/wallet/history")
        .add_header("Accept", "application/json")
        .await;

    transaction_history_response.assert_status_success();

    let created = &transaction_history_response.json::<CurrencyTransactionHistoryView>();
    assert_eq!(created.transactions.len(), 1);
    assert_eq!(
        created.transactions.get(0).unwrap().amount_in,
        Some(endow_amt)
    );
}

#[tokio::test(flavor = "multi_thread")]
async fn lock_user_balance() {
    println!("Creating test server");
    let (server, ctx_state) = create_test_server().await;

    let (server, _, _) = create_fake_login_test_user(&server).await;
    let (server, user2, _) = create_fake_login_test_user(&server).await;

    // endow using user2 by calling /api/dev/endow/:user_id/:amount
    let endow_amt = 32;
    let endow_user_response = server
        .get(&format!(
            "/test/api/endow/{}/{}",
            user2.id.as_ref().unwrap().to_raw(),
            endow_amt
        ))
        .add_header("Accept", "application/json")
        .json("")
        .await;

    endow_user_response.assert_status_success();
<<<<<<< HEAD

    let ctx = Ctx::new(
        Ok(user2.id.as_ref().unwrap().to_raw()),
        Uuid::new_v4(),
        false,
    );
    let lock_amt = 32;
    let transaction_service = LockTransactionDbService {
        db: &ctx_state._db,
        ctx: &ctx,
    };
    let lock_id = transaction_service
        .lock_user_asset_tx(
            &user2.id.as_ref().unwrap(),
            lock_amt,
            CurrencySymbol::USD,
            vec![UnlockTrigger::Timestamp {
                at: DateTime::from(SystemTime::now()),
            }],
        )
        .await
        .unwrap();
=======
    let endow_response_text = endow_user_response.text();
    println!("endow_user_response: {}", endow_response_text);
    let ctx = Ctx::new(Ok(user_ident2.to_string()), Uuid::new_v4(), false);
    let lock_amt = 11;
    let lock_id = LockTransactionDbService {
        db: &_ctx_state.db.client,
        ctx: &ctx,
    }
    .lock_user_asset_tx(
        &user2_id,
        lock_amt,
        CurrencySymbol::USD,
        vec![UnlockTrigger::Timestamp {
            at: DateTime::from(SystemTime::now()),
        }],
    )
    .await
    .unwrap();
    dbg!(&lock_id);
    // TODO -check locked- add checks
>>>>>>> e8b5dc52

    let response = server
        .get("/api/user/wallet/balance")
        .add_header("Accept", "application/json")
        .await;
    response.assert_status_success();
    let balances = response.json::<WalletBalancesView>();
    dbg!(&balances);
    assert_eq!(balances.balance_locked.balance_usd, lock_amt);
    assert_eq!(balances.balance.balance_usd, endow_amt - lock_amt);
    let _unlock_id = LockTransactionDbService {
<<<<<<< HEAD
        db: &ctx_state._db,
=======
        db: &_ctx_state.db.client,
>>>>>>> e8b5dc52
        ctx: &ctx,
    }
    .unlock_user_asset_tx(&lock_id)
    .await
    .unwrap();
<<<<<<< HEAD
=======
    // TODO -check locked- add checks
>>>>>>> e8b5dc52

    let response = server
        .get("/api/user/wallet/balance")
        .add_header("Accept", "application/json")
        .await;
    response.assert_status_success();
    let balances = response.json::<WalletBalancesView>(); //dbg!(&balances);
    assert_eq!(balances.balance_locked.balance_usd, 0);
    assert_eq!(balances.balance.balance_usd, endow_amt);
<<<<<<< HEAD
}

#[tokio::test]
async fn check_balance_too_low() {
    let (server, ctx_state) = create_test_server().await;
    let (server, _, _) = create_fake_login_test_user(&server).await;
    let (server, user2, _) = create_fake_login_test_user(&server).await;

    // endow using user2 by calling /api/dev/endow/:user_id/:amount
    let endow_amt = 32;
    let endow_user_response = server
        .get(&format!(
            "/test/api/endow/{}/{}",
            user2.id.as_ref().unwrap().to_raw(),
            endow_amt
        ))
        .add_header("Accept", "application/json")
        .json("")
        .await;

    let endow_response_text = endow_user_response.text();
    println!("endow_user_response: {}", endow_response_text);
    endow_user_response.assert_status_success();

    let ctx = Ctx::new(
        Ok(user2.id.as_ref().unwrap().to_raw()),
        Uuid::new_v4(),
        false,
    );
    let transaction_service = LockTransactionDbService {
        db: &ctx_state._db,
        ctx: &ctx,
    };
    let res_1 = transaction_service
        .lock_user_asset_tx(
            &user2.id.as_ref().unwrap(),
            100,
            CurrencySymbol::USD,
            vec![UnlockTrigger::Timestamp {
                at: DateTime::from(SystemTime::now()),
            }],
        )
        .await;

    assert_eq!(
        res_1.as_ref().err().unwrap().error,
        middleware::error::AppError::BalanceTooLow
    );

    let res_2 = transaction_service
        .lock_user_asset_tx(
            &user2.id.as_ref().unwrap(),
            100,
            CurrencySymbol::USD,
            vec![UnlockTrigger::Timestamp {
                at: DateTime::from(SystemTime::now()),
            }],
        )
        .await;
    assert_eq!(
        res_2.as_ref().err().unwrap().error,
        middleware::error::AppError::BalanceTooLow
    );
}

#[tokio::test(flavor = "multi_thread")]
async fn check_lock_user_wallet_parallel() {
    println!("Creating test server");
    let (server, ctx_state) = create_test_server().await;
    let (server, user2, _) = create_fake_login_test_user(&server).await;
    let endow_amt = 32;
    let endow_user_response = server
        .get(&format!(
            "/test/api/endow/{}/{}",
            user2.id.as_ref().unwrap().to_raw(),
            endow_amt
        ))
        .add_header("Accept", "application/json")
        .json("")
        .await;

    endow_user_response.assert_status_success();
    let endow_response_text = endow_user_response.text();
    println!("endow_user_response: {}", endow_response_text);
    let ctx = Ctx::new(
        Ok(user2.id.as_ref().unwrap().to_raw()),
        Uuid::new_v4(),
        false,
    );
    let transaction_service = LockTransactionDbService {
        db: &ctx_state._db,
        ctx: &ctx,
    };

    let res = join_all([
        transaction_service.lock_user_asset_tx(
            &user2.id.as_ref().unwrap(),
            32,
            CurrencySymbol::USD,
            vec![UnlockTrigger::Timestamp {
                at: DateTime::from(SystemTime::now()),
            }],
        ),
        transaction_service.lock_user_asset_tx(
            &user2.id.as_ref().unwrap(),
            10,
            CurrencySymbol::USD,
            vec![UnlockTrigger::Timestamp {
                at: DateTime::from(SystemTime::now()),
            }],
        ),
        transaction_service.lock_user_asset_tx(
            &user2.id.as_ref().unwrap(),
            1,
            CurrencySymbol::USD,
            vec![UnlockTrigger::Timestamp {
                at: DateTime::from(SystemTime::now()),
            }],
        ),
    ])
    .await;

    assert!(res[0].is_ok());
    assert_eq!(
        res[1].as_ref().err().unwrap().error,
        middleware::error::AppError::WalletLocked
    );
    assert_eq!(
        res[2].as_ref().err().unwrap().error,
        middleware::error::AppError::WalletLocked
    );
=======
>>>>>>> e8b5dc52
}<|MERGE_RESOLUTION|>--- conflicted
+++ resolved
@@ -7,12 +7,10 @@
 use darve_server::entities::wallet::wallet_entity::{CurrencySymbol, WalletBalancesView};
 use darve_server::middleware::ctx::Ctx;
 use darve_server::{middleware, routes::wallet::wallet_routes};
-<<<<<<< HEAD
 use futures::future::join_all;
 use helpers::{create_fake_login_test_user, create_login_test_user, create_test_server};
-=======
+use darve_server::{middleware, routes::wallet::wallet_routes};
 use helpers::{create_login_test_user, create_test_server};
->>>>>>> e8b5dc52
 use middleware::utils::string_utils::get_string_thing;
 use std::time::SystemTime;
 use uuid::Uuid;
@@ -88,7 +86,6 @@
         .await;
 
     endow_user_response.assert_status_success();
-<<<<<<< HEAD
 
     let ctx = Ctx::new(
         Ok(user2.id.as_ref().unwrap().to_raw()),
@@ -97,7 +94,7 @@
     );
     let lock_amt = 32;
     let transaction_service = LockTransactionDbService {
-        db: &ctx_state._db,
+        db: &ctx_state.db.client,
         ctx: &ctx,
     };
     let lock_id = transaction_service
@@ -111,28 +108,6 @@
         )
         .await
         .unwrap();
-=======
-    let endow_response_text = endow_user_response.text();
-    println!("endow_user_response: {}", endow_response_text);
-    let ctx = Ctx::new(Ok(user_ident2.to_string()), Uuid::new_v4(), false);
-    let lock_amt = 11;
-    let lock_id = LockTransactionDbService {
-        db: &_ctx_state.db.client,
-        ctx: &ctx,
-    }
-    .lock_user_asset_tx(
-        &user2_id,
-        lock_amt,
-        CurrencySymbol::USD,
-        vec![UnlockTrigger::Timestamp {
-            at: DateTime::from(SystemTime::now()),
-        }],
-    )
-    .await
-    .unwrap();
-    dbg!(&lock_id);
-    // TODO -check locked- add checks
->>>>>>> e8b5dc52
 
     let response = server
         .get("/api/user/wallet/balance")
@@ -144,20 +119,12 @@
     assert_eq!(balances.balance_locked.balance_usd, lock_amt);
     assert_eq!(balances.balance.balance_usd, endow_amt - lock_amt);
     let _unlock_id = LockTransactionDbService {
-<<<<<<< HEAD
-        db: &ctx_state._db,
-=======
-        db: &_ctx_state.db.client,
->>>>>>> e8b5dc52
+        db: &ctx_state.db.client,
         ctx: &ctx,
     }
     .unlock_user_asset_tx(&lock_id)
     .await
     .unwrap();
-<<<<<<< HEAD
-=======
-    // TODO -check locked- add checks
->>>>>>> e8b5dc52
 
     let response = server
         .get("/api/user/wallet/balance")
@@ -167,7 +134,6 @@
     let balances = response.json::<WalletBalancesView>(); //dbg!(&balances);
     assert_eq!(balances.balance_locked.balance_usd, 0);
     assert_eq!(balances.balance.balance_usd, endow_amt);
-<<<<<<< HEAD
 }
 
 #[tokio::test]
@@ -299,6 +265,4 @@
         res[2].as_ref().err().unwrap().error,
         middleware::error::AppError::WalletLocked
     );
-=======
->>>>>>> e8b5dc52
 }