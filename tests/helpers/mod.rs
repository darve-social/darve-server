--- conflicted
+++ resolved
@@ -110,13 +110,8 @@
     println!("Creating user with username: {username} {:?}", create_user);
     create_user.assert_status_success();
     let auth_response = create_user.json::<Value>();
-<<<<<<< HEAD
     let user = serde_json::from_value::<LocalUser>(auth_response["user"].clone()).unwrap();
     (server, user.id.unwrap().to_raw())
-=======
-    let registered = serde_json::from_value::<LocalUser>(auth_response["user"].clone()).unwrap();
-    (server, registered.id.unwrap().to_raw())
->>>>>>> 9aad459d
 }
 
 #[allow(dead_code)]
@@ -138,9 +133,6 @@
     create_user.assert_status_success();
     let auth_response = create_user.json::<Value>();
     let user = serde_json::from_value::<LocalUser>(auth_response["user"].clone()).unwrap();
-<<<<<<< HEAD
-    (server, user, pwd)
-=======
     (
         server,
         user,
@@ -150,7 +142,6 @@
             .trim_matches('"')
             .to_string(),
     )
->>>>>>> 9aad459d
 }
 
 #[allow(dead_code)]
