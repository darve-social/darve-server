pub mod community_helpers;
pub mod post_helpers;
pub mod user_helpers;
use axum_test::{TestServer, TestServerConfig};
use chrono::Duration;
use darve_server::entities::user_auth::local_user_entity::LocalUser;
use darve_server::middleware;
use darve_server::routes::user_auth::webauthn;
use dotenv::dotenv;
use fake::{faker, Fake};
use middleware::mw_ctx::{create_ctx_state, CtxState};
use serde_json::json;
use surrealdb::engine::any::{connect, Any};
use surrealdb::Surreal;
use darve_server::middleware::db;
use darve_server::middleware::db::DBConfig;
use webauthn::webauthn_routes::create_webauth_config;

<<<<<<< HEAD
#[allow(dead_code)]
async fn init_test_db() -> Surreal<Any> {
    let db = connect("mem://").await.unwrap();
    db.use_ns("namespace").use_db("database").await.unwrap();
=======
async fn init_test_db(mem_db: bool) -> Surreal<Any> {
    let db = if(mem_db){
        let db = connect("mem://").await.unwrap();
        db.use_ns("namespace").use_db("database").await.unwrap();
        db
    }else {
        let config = DBConfig::from_env();
        println!("remote db config={:?}",&config);
        let db = db::start(config).await.unwrap();
        db.query("REMOVE DATABASE IF EXISTS test").await.unwrap();
        println!("remote db data reset");
        db
    };
    
>>>>>>> 27ee4d5a
    darve_server::init::run_migrations(db.clone())
        .await
        .expect("migrations run");
    db
}

// allowing this because we are importing these in test files and cargo compiler doesnt compile those files while building so skips the import of create_test_server
#[allow(dead_code)]
pub async fn create_test_server() -> (TestServer, CtxState) {
    dotenv().ok();

    let db = init_test_db(true).await;

    let ctx_state = create_ctx_state(
        db,
        "123".to_string(),
        true,
        "".to_string(),
        Duration::new(7 * 86400, 0).unwrap(),
        "".to_string(),
        "".to_string(),
        "".to_string(),
        15,
        "".to_string(),
        "".to_string(),
        10,
    )
    .await;

    let wa_config = create_webauth_config();
    let routes_all = darve_server::init::main_router(&ctx_state.clone(), wa_config).await;

    let server = TestServer::new_with_config(
        routes_all,
        TestServerConfig {
            transport: None,
            save_cookies: true,
            expect_success_by_default: false,
            restrict_requests_with_http_schema: false,
            default_content_type: None,
            default_scheme: None,
        },
    )
    .expect("Failed to create test server");

    (server, ctx_state)
}

#[allow(dead_code)]
pub async fn create_login_test_user(
    server: &TestServer,
    username: String,
) -> (&TestServer, String) {
    let create_user = &server
        .post("/api/register")
        .json(&json!({ "username": username.to_string(), "password": "some3242paSs#$".to_string()}))
        .await;

    println!("Creating user with username: {username} {:?}", create_user);
    create_user.assert_status_success();
    let registered = create_user.json::<LocalUser>();
    (server, registered.id.unwrap().to_raw())
}

#[allow(dead_code)]
pub async fn create_fake_login_test_user(server: &TestServer) -> (&TestServer, LocalUser, String) {
    let pwd = faker::internet::en::Password(6..8).fake::<String>();
    let username = fake_username_min_len(6);
    let create_user = &server
        .post("/api/register")
        .json(&json!({
            "username": username,
            "password": pwd.clone(),
            "email": Some(faker::internet::en::FreeEmail().fake::<String>()),
            "full_name": Some(faker::name::en::Name().fake::<String>()),
        }))
        .await;
    create_user.assert_status_success();
    let user = create_user.json::<LocalUser>();

    (server, user, pwd)
}

#[allow(dead_code)]
pub fn fake_username_min_len(min_len: usize) -> String {
    use fake::{faker::internet::en::Username, Fake};
    (0..)
        .map(|_| Username().fake::<String>().replace(".", "_"))
        .find(|u| u.len() >= min_len)
        .unwrap()
}<|MERGE_RESOLUTION|>--- conflicted
+++ resolved
@@ -16,12 +16,7 @@
 use darve_server::middleware::db::DBConfig;
 use webauthn::webauthn_routes::create_webauth_config;
 
-<<<<<<< HEAD
 #[allow(dead_code)]
-async fn init_test_db() -> Surreal<Any> {
-    let db = connect("mem://").await.unwrap();
-    db.use_ns("namespace").use_db("database").await.unwrap();
-=======
 async fn init_test_db(mem_db: bool) -> Surreal<Any> {
     let db = if(mem_db){
         let db = connect("mem://").await.unwrap();
@@ -35,8 +30,7 @@
         println!("remote db data reset");
         db
     };
-    
->>>>>>> 27ee4d5a
+
     darve_server::init::run_migrations(db.clone())
         .await
         .expect("migrations run");
