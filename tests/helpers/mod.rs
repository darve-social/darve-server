--- conflicted
+++ resolved
@@ -81,19 +81,6 @@
 #[allow(dead_code)]
 pub async fn create_fake_login_test_user(server: &TestServer) -> (&TestServer, LocalUser) {
     let pwd = faker::internet::en::Password(6..8).fake::<String>();
-<<<<<<< HEAD
-=======
-    let input = RegisterInput {
-        username: fake_username_min_len(7),
-        password: pwd.clone(),
-        email: Some(faker::internet::en::FreeEmail().fake::<String>()),
-        next: None,
-        password1: pwd.clone(),
-        bio: None,
-        full_name: Some(faker::name::en::Name().fake::<String>()),
-        image_uri: None,
-    };
->>>>>>> 93e679f6
 
     let create_user = &server
         .post("/api/register")
