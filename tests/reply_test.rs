--- conflicted
+++ resolved
@@ -46,11 +46,7 @@
     let comm_discussion_id = comm_disc_thing.to_raw();
     assert_eq!(comm_discussion_id.len() > 0, true);
 
-<<<<<<< HEAD
-    let created_post = create_fake_post(server, &comm_disc_thing, None).await;
-=======
     let created_post = create_fake_post(server, &comm_disc_thing, None, None).await;
->>>>>>> bc86b1c4
 
     let post_uri = &created_post.uri.clone();
 
