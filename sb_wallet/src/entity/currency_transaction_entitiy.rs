use crate::entity::wallet_entitiy::{CurrencySymbol, WalletDbService, APP_GATEWAY_WALLET};
use sb_middleware::db;
use sb_middleware::error::AppResult;
use sb_middleware::utils::db_utils::{get_entity, get_entity_list_view, with_not_found_err, IdentIdName, Pagination, QryBindingsVal};
use sb_middleware::{
    ctx::Ctx,
    error::{AppError, CtxError, CtxResult},
};
use serde::{Deserialize, Serialize};
use std::collections::HashMap;
use surrealdb::sql::{to_value, Thing, Value};
use crate::routes::wallet_routes::CurrencyTransactionView;

#[derive(Clone, Debug, Serialize, Deserialize)]
pub struct CurrencyTransaction {
    #[serde(skip_serializing_if = "Option::is_none")]
    pub id: Option<Thing>,
    pub wallet: Thing,
    pub with_wallet: Thing,
    pub tx_ident: String,
    pub funding_tx: Option<Thing>,
    pub currency: CurrencySymbol,
    pub prev_transaction: Option<Thing>,
    pub amount_in: Option<i64>,
    pub amount_out: Option<i64>,
    pub balance: i64,
    #[serde(skip_serializing_if = "Option::is_none")]
    pub r_created: Option<String>,
    #[serde(skip_serializing_if = "Option::is_none")]
    pub r_updated: Option<String>,
}

pub struct CurrencyTransactionDbService<'a> {
    pub db: &'a db::Db,
    pub ctx: &'a Ctx,
}

pub const TABLE_NAME: &str = "currency_transaction";
const WALLET_TABLE: &str = crate::entity::wallet_entitiy::TABLE_NAME;
const FUNDING_TX_TABLE: &str = crate::entity::funding_transaction_entity::TABLE_NAME;
<<<<<<< HEAD
const LOCK_TX_TABLE: &str = crate::entity::lock_transaction_entity::TABLE_NAME;
=======
>>>>>>> bdea90e7
const TRANSACTION_HEAD_F: &str = crate::entity::wallet_entitiy::TRANSACTION_HEAD_F;
const USER_TABLE: &str = sb_user_auth::entity::local_user_entity::TABLE_NAME;

impl<'a> CurrencyTransactionDbService<'a> {
    pub async fn mutate_db(&self) -> Result<(), AppError> {
        let GATEWAY_WALLET = APP_GATEWAY_WALLET.clone();
        let curr_usd = CurrencySymbol::USD.to_string();
        let curr_reef = CurrencySymbol::REEF.to_string();
        let curr_eth = CurrencySymbol::ETH.to_string();
        let sql = format!("
    DEFINE TABLE {TABLE_NAME} SCHEMAFULL;
    DEFINE FIELD wallet ON TABLE {TABLE_NAME} TYPE record<{WALLET_TABLE}>;
    DEFINE FIELD currency ON TABLE {TABLE_NAME} TYPE string ASSERT $value INSIDE ['{curr_usd}','{curr_reef}','{curr_eth}'];
    DEFINE INDEX wallet_currency_idx ON {TABLE_NAME} FIELDS wallet, currency;
    DEFINE FIELD with_wallet ON TABLE {TABLE_NAME} TYPE record<{WALLET_TABLE}>;
    DEFINE FIELD tx_ident ON TABLE {TABLE_NAME} TYPE string;
<<<<<<< HEAD
    DEFINE FIELD lock_tx ON TABLE {TABLE_NAME} TYPE option<record<{LOCK_TX_TABLE}>>;
=======
>>>>>>> bdea90e7
    DEFINE FIELD funding_tx ON TABLE {TABLE_NAME} TYPE option<record<{FUNDING_TX_TABLE}>>;// TODO- ASSERT {{
//     IF $this.balance<0 && $this.wallet!={GATEWAY_WALLET} {{
//         THROW \"Final balance must exceed 0\"
//     }} ELSE IF $this.balance<0 && !record_exists($value)  {{
//         THROW \"Tried to make funding_tx but funding_tx tx not found\"
//     }} ELSE {{
//         RETURN true
//     }}
// }};
    DEFINE FIELD prev_transaction ON TABLE {TABLE_NAME} TYPE option<record<{TABLE_NAME}>>;
    DEFINE FIELD amount_in ON TABLE {TABLE_NAME} TYPE option<number>;
    DEFINE FIELD amount_out ON TABLE {TABLE_NAME} TYPE option<number>;
    DEFINE FIELD balance ON TABLE {TABLE_NAME} TYPE number;
    DEFINE FIELD r_created ON TABLE {TABLE_NAME} TYPE option<datetime> DEFAULT time::now() VALUE $before OR time::now();
    DEFINE FIELD r_updated ON TABLE {TABLE_NAME} TYPE option<datetime> DEFAULT time::now() VALUE time::now();

DEFINE FUNCTION OVERWRITE fn::zero_if_none($value: option<number>) {{
	IF !$value {{
        RETURN 0;
    }}ELSE{{
        RETURN $value;
    }}
}};
    ");
        let mutation = self.db.query(sql).await?;

        mutation.check().expect("should mutate currencyTransaction");

        WalletDbService{db:self.db, ctx: self.ctx}.init_app_gateway_wallet().await.expect("inited");
        Ok(())
    }

    pub async fn transfer_currency(
        &self,
        wallet_from: &Thing,
        wallet_to: &Thing,
        amount: i64,
        currency: &CurrencySymbol,
    ) -> CtxResult<()> {
<<<<<<< HEAD
        let tx_qry = Self::get_transfer_qry(wallet_from, wallet_to, amount, currency, None, None, false)?;
=======
        let tx_qry = Self::get_tx_qry(wallet_from, wallet_to, amount, currency, None, false)?;
>>>>>>> bdea90e7
        let res = tx_qry.into_query(self.db).await?;
        res.check()?;
        Ok(())
    }
    
    pub async fn user_transaction_list (&self, wallet_id: &Thing, pagination: Option<Pagination>) -> CtxResult<Vec<CurrencyTransactionView>> {
        WalletDbService::is_wallet_id(self.ctx.clone(), wallet_id)?;
        get_entity_list_view::<CurrencyTransactionView>(self.db, TABLE_NAME.to_string(), &IdentIdName::ColumnIdent {
            column: "wallet".to_string(),
            val: wallet_id.to_raw(),
            rec: true,
        }, pagination).await
    }

    pub(crate) async fn create_init_record(
        &self,
        wallet_id: &Thing,
        currency: CurrencySymbol,
    ) -> CtxResult<CurrencyTransaction> {

        let record = CurrencyTransaction {
            id: None,
            wallet: wallet_id.clone(),
            with_wallet: Thing::from((WALLET_TABLE, "init_wallet")),
            tx_ident: wallet_id.id.to_raw(),
            funding_tx: None,
            currency,
            prev_transaction: None,
            amount_in: None,
            amount_out: None,
            balance: 0,
            r_created: None,
            r_updated: None,
        };
        self.db
            .create(TABLE_NAME)
            .content(record)
            .await
            .map_err(CtxError::from(self.ctx))
            .map(|v: Option<CurrencyTransaction>| v.unwrap())
    }
    
    pub async fn get(&self, ident: IdentIdName) -> CtxResult<CurrencyTransaction> {
        let opt =
            get_entity::<CurrencyTransaction>(&self.db, TABLE_NAME.to_string(), &ident).await?;
        with_not_found_err(opt, self.ctx, &ident.to_string().as_str())
    }

<<<<<<< HEAD
    pub(crate) fn get_transfer_qry(
=======
    pub(crate) fn get_tx_qry(
>>>>>>> bdea90e7
        wallet_from: &Thing,
        wallet_to: &Thing,
        amount: i64,
        currency: &CurrencySymbol,
        funding_tx: Option<Thing>,
<<<<<<< HEAD
        lock_tx: Option<Thing>,
=======
>>>>>>> bdea90e7
        exclude_sql_transaction: bool,
    ) -> AppResult<QryBindingsVal<Value>> {
        let (begin_tx, commit_tx) = if exclude_sql_transaction { ("", "") } else { ("BEGIN TRANSACTION;", "COMMIT TRANSACTION;") };

        let qry = format!(
            "{begin_tx}

            LET $w_from = SELECT * FROM ONLY $w_from_id FETCH {TRANSACTION_HEAD_F}.{currency};
            LET $w_to = SELECT * FROM ONLY $w_to_id;

            $w_to = IF $w_to == NONE {{
                LET $w_to_prev_tx = type::record(\"{TABLE_NAME}:init_tx\");
            
                LET $w_to_user_id = type::record(\"{USER_TABLE}:\"+record::id($w_to_id));
                RETURN CREATE ONLY $w_to_id SET user=$w_to_user_id, {TRANSACTION_HEAD_F}.{currency}=$w_to_prev_tx;
            }}ELSE{{RETURN $w_to;}};

            LET $updated_from_balance = fn::zero_if_none($w_from.{TRANSACTION_HEAD_F}.{currency}.balance) - type::number($amt);

            IF $w_from_id!=$app_gateway_wallet_id && $updated_from_balance < 0 {{
                THROW \"Not enough funds\";
            }};

            LET $out_tx_id = rand::ulid();
            LET $tx_ident = rand::ulid();

            LET $tx_out = INSERT INTO {TABLE_NAME} {{
                id: $out_tx_id,
                wallet: $w_from_id,
                with_wallet:$w_to_id,
                tx_ident: $tx_ident,
                currency: $currency,
                prev_transaction: $w_from.{TRANSACTION_HEAD_F}.{currency}.id,
                amount_out: type::number($amt),
                balance: $updated_from_balance,
<<<<<<< HEAD
                funding_tx: $funding_tx_id,
                lock_tx: $lock_tx_id,
=======
                funding_tx: $funding_tx_id
>>>>>>> bdea90e7
            }} RETURN id;

            LET $tx_out_id = $tx_out[0].id;

            UPDATE $w_from.id SET {TRANSACTION_HEAD_F}.{currency}=$tx_out_id;

            LET $in_tx_id = rand::ulid();
            LET $prev_in_tx = $w_to.{TRANSACTION_HEAD_F}.{currency}.id;
            LET $w_to_prev_balance = $w_to.{TRANSACTION_HEAD_F}.{currency}.balance;
            $w_to_prev_balance = IF $w_to_prev_balance == NONE {{
                RETURN 0; 
            }}ELSE{{RETURN $w_to_prev_balance;}};
            LET $tx_in = INSERT INTO {TABLE_NAME} {{
                id: $in_tx_id,
                wallet: $w_to_id,
                with_wallet:$w_from_id,
                tx_ident: $tx_ident,
                currency: $currency,
                prev_transaction: $prev_in_tx,
                amount_in: type::number($amt),
                balance: $w_to_prev_balance + type::number($amt),
<<<<<<< HEAD
                funding_tx: $funding_tx_id,
                lock_tx: $lock_tx_id,
=======
                funding_tx: $funding_tx_id
>>>>>>> bdea90e7
            }} RETURN id;

            LET $tx_in_id = $tx_in[0].id;

            UPDATE $w_to.id SET {TRANSACTION_HEAD_F}.{currency}=$tx_in_id;

        {commit_tx}
        ");
        let mut bindings = HashMap::new();
        bindings.insert("w_from_id".to_string(), to_value(wallet_from.clone()).map_err(|e| AppError::SurrealDb {source: e.to_string()})?);
        bindings.insert("w_to_id".to_string(), to_value(wallet_to.clone()).map_err(|e| AppError::SurrealDb {source: e.to_string()})?);
        bindings.insert("amt".to_string(), to_value(amount).map_err(|e| AppError::SurrealDb {source: e.to_string()})?);
        bindings.insert("currency".to_string(), to_value(currency.clone()).map_err(|e| AppError::SurrealDb {source: e.to_string()})?);
        bindings.insert("app_gateway_wallet_id".to_string(), to_value(APP_GATEWAY_WALLET.clone()).map_err(|e| AppError::SurrealDb {source: e.to_string()})?);
        bindings.insert("funding_tx_id".to_string(), to_value(funding_tx).map_err(|e| AppError::SurrealDb {source: e.to_string()})?);
<<<<<<< HEAD
        bindings.insert("lock_tx_id".to_string(), to_value(lock_tx).map_err(|e| AppError::SurrealDb {source: e.to_string()})?);
=======
>>>>>>> bdea90e7
        Ok(QryBindingsVal::new(qry, bindings))
    }
}
<|MERGE_RESOLUTION|>--- conflicted
+++ resolved
@@ -38,10 +38,7 @@
 pub const TABLE_NAME: &str = "currency_transaction";
 const WALLET_TABLE: &str = crate::entity::wallet_entitiy::TABLE_NAME;
 const FUNDING_TX_TABLE: &str = crate::entity::funding_transaction_entity::TABLE_NAME;
-<<<<<<< HEAD
 const LOCK_TX_TABLE: &str = crate::entity::lock_transaction_entity::TABLE_NAME;
-=======
->>>>>>> bdea90e7
 const TRANSACTION_HEAD_F: &str = crate::entity::wallet_entitiy::TRANSACTION_HEAD_F;
 const USER_TABLE: &str = sb_user_auth::entity::local_user_entity::TABLE_NAME;
 
@@ -58,10 +55,7 @@
     DEFINE INDEX wallet_currency_idx ON {TABLE_NAME} FIELDS wallet, currency;
     DEFINE FIELD with_wallet ON TABLE {TABLE_NAME} TYPE record<{WALLET_TABLE}>;
     DEFINE FIELD tx_ident ON TABLE {TABLE_NAME} TYPE string;
-<<<<<<< HEAD
     DEFINE FIELD lock_tx ON TABLE {TABLE_NAME} TYPE option<record<{LOCK_TX_TABLE}>>;
-=======
->>>>>>> bdea90e7
     DEFINE FIELD funding_tx ON TABLE {TABLE_NAME} TYPE option<record<{FUNDING_TX_TABLE}>>;// TODO- ASSERT {{
 //     IF $this.balance<0 && $this.wallet!={GATEWAY_WALLET} {{
 //         THROW \"Final balance must exceed 0\"
@@ -101,16 +95,12 @@
         amount: i64,
         currency: &CurrencySymbol,
     ) -> CtxResult<()> {
-<<<<<<< HEAD
         let tx_qry = Self::get_transfer_qry(wallet_from, wallet_to, amount, currency, None, None, false)?;
-=======
-        let tx_qry = Self::get_tx_qry(wallet_from, wallet_to, amount, currency, None, false)?;
->>>>>>> bdea90e7
         let res = tx_qry.into_query(self.db).await?;
         res.check()?;
         Ok(())
     }
-    
+
     pub async fn user_transaction_list (&self, wallet_id: &Thing, pagination: Option<Pagination>) -> CtxResult<Vec<CurrencyTransactionView>> {
         WalletDbService::is_wallet_id(self.ctx.clone(), wallet_id)?;
         get_entity_list_view::<CurrencyTransactionView>(self.db, TABLE_NAME.to_string(), &IdentIdName::ColumnIdent {
@@ -147,27 +137,20 @@
             .map_err(CtxError::from(self.ctx))
             .map(|v: Option<CurrencyTransaction>| v.unwrap())
     }
-    
+
     pub async fn get(&self, ident: IdentIdName) -> CtxResult<CurrencyTransaction> {
         let opt =
             get_entity::<CurrencyTransaction>(&self.db, TABLE_NAME.to_string(), &ident).await?;
         with_not_found_err(opt, self.ctx, &ident.to_string().as_str())
     }
 
-<<<<<<< HEAD
     pub(crate) fn get_transfer_qry(
-=======
-    pub(crate) fn get_tx_qry(
->>>>>>> bdea90e7
         wallet_from: &Thing,
         wallet_to: &Thing,
         amount: i64,
         currency: &CurrencySymbol,
         funding_tx: Option<Thing>,
-<<<<<<< HEAD
         lock_tx: Option<Thing>,
-=======
->>>>>>> bdea90e7
         exclude_sql_transaction: bool,
     ) -> AppResult<QryBindingsVal<Value>> {
         let (begin_tx, commit_tx) = if exclude_sql_transaction { ("", "") } else { ("BEGIN TRANSACTION;", "COMMIT TRANSACTION;") };
@@ -180,7 +163,7 @@
 
             $w_to = IF $w_to == NONE {{
                 LET $w_to_prev_tx = type::record(\"{TABLE_NAME}:init_tx\");
-            
+
                 LET $w_to_user_id = type::record(\"{USER_TABLE}:\"+record::id($w_to_id));
                 RETURN CREATE ONLY $w_to_id SET user=$w_to_user_id, {TRANSACTION_HEAD_F}.{currency}=$w_to_prev_tx;
             }}ELSE{{RETURN $w_to;}};
@@ -203,12 +186,8 @@
                 prev_transaction: $w_from.{TRANSACTION_HEAD_F}.{currency}.id,
                 amount_out: type::number($amt),
                 balance: $updated_from_balance,
-<<<<<<< HEAD
                 funding_tx: $funding_tx_id,
                 lock_tx: $lock_tx_id,
-=======
-                funding_tx: $funding_tx_id
->>>>>>> bdea90e7
             }} RETURN id;
 
             LET $tx_out_id = $tx_out[0].id;
@@ -219,7 +198,7 @@
             LET $prev_in_tx = $w_to.{TRANSACTION_HEAD_F}.{currency}.id;
             LET $w_to_prev_balance = $w_to.{TRANSACTION_HEAD_F}.{currency}.balance;
             $w_to_prev_balance = IF $w_to_prev_balance == NONE {{
-                RETURN 0; 
+                RETURN 0;
             }}ELSE{{RETURN $w_to_prev_balance;}};
             LET $tx_in = INSERT INTO {TABLE_NAME} {{
                 id: $in_tx_id,
@@ -230,12 +209,8 @@
                 prev_transaction: $prev_in_tx,
                 amount_in: type::number($amt),
                 balance: $w_to_prev_balance + type::number($amt),
-<<<<<<< HEAD
                 funding_tx: $funding_tx_id,
                 lock_tx: $lock_tx_id,
-=======
-                funding_tx: $funding_tx_id
->>>>>>> bdea90e7
             }} RETURN id;
 
             LET $tx_in_id = $tx_in[0].id;
@@ -251,10 +226,7 @@
         bindings.insert("currency".to_string(), to_value(currency.clone()).map_err(|e| AppError::SurrealDb {source: e.to_string()})?);
         bindings.insert("app_gateway_wallet_id".to_string(), to_value(APP_GATEWAY_WALLET.clone()).map_err(|e| AppError::SurrealDb {source: e.to_string()})?);
         bindings.insert("funding_tx_id".to_string(), to_value(funding_tx).map_err(|e| AppError::SurrealDb {source: e.to_string()})?);
-<<<<<<< HEAD
         bindings.insert("lock_tx_id".to_string(), to_value(lock_tx).map_err(|e| AppError::SurrealDb {source: e.to_string()})?);
-=======
->>>>>>> bdea90e7
         Ok(QryBindingsVal::new(qry, bindings))
     }
 }
