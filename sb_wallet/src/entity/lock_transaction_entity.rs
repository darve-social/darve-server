--- conflicted
+++ resolved
@@ -123,12 +123,8 @@
         }))
     }
 
-<<<<<<< HEAD
     pub async fn unlock_user_asset_tx(&self, lock_id: &Thing) -> CtxResult<LockTransaction> {
 
-=======
-    pub async fn unlock_user_asset_tx(&self, lock_id: &Thing) -> CtxResult<Thing> {
->>>>>>> bbaa8602
         // TODO do checks in db transaction
         let lock = self.get(IdentIdName::Id(lock_id.clone())).await?;
         let (amount, currency_symbol) = if lock.unlock_tx_in.is_some() {
@@ -192,15 +188,8 @@
 
         let mut lock_res = qry.await?;
         lock_res = lock_res.check()?;
-<<<<<<< HEAD
         let res:Option<LockTransaction> = lock_res.take(0)?;
         res.ok_or(self.ctx.to_ctx_error(AppError::Generic {description:"Error in unlock tx".to_string()}))
-=======
-        let res: Option<Thing> = lock_res.take(0)?;
-        res.ok_or(self.ctx.to_ctx_error(AppError::Generic {
-            description: "Error in unlock tx".to_string(),
-        }))
->>>>>>> bbaa8602
     }
 
     pub async fn process_locked_payment (&self, lock_id: &Thing, pay_to_user: &Thing) -> CtxResult<()> {
@@ -218,7 +207,7 @@
         curr_tx_service.transfer_currency(&wallet_from, &wallet_to, unlocked_amount, &unlocked_tx_in.currency).await?;
         Ok(())
     }
-    
+
     pub async fn get(&self, ident: IdentIdName) -> CtxResult<LockTransaction> {
         let opt = get_entity::<LockTransaction>(&self.db, TABLE_NAME.to_string(), &ident).await?;
         with_not_found_err(opt, self.ctx, &ident.to_string().as_str())
