use crate::entity::currency_transaction_entitiy::CurrencyTransactionDbService;
use askama_axum::Template;
use once_cell::sync::Lazy;
use sb_middleware::db;
use sb_middleware::utils::db_utils::{
    get_entity, get_entity_view, record_exists, with_not_found_err, IdentIdName, ViewFieldSelector,
};
use sb_middleware::{
    ctx::Ctx,
    error::{AppError, CtxError, CtxResult},
};
use serde::{Deserialize, Serialize};
use strum::Display;
use surrealdb::sql::Thing;
use tokio::io::AsyncWriteExt;
use tokio_stream::StreamExt;

pub(crate) static APP_GATEWAY_WALLET:Lazy<Thing> = Lazy::new(|| Thing::from((TABLE_NAME, "app_gateway_wallet")));

#[derive(Clone, Debug, Serialize, Deserialize)]
pub struct Wallet {
    #[serde(skip_serializing_if = "Option::is_none")]
    pub id: Option<Thing>,
    pub user: Option<Thing>,
    pub transaction_head: WalletCurrencyTxHeads,
    #[serde(skip_serializing_if = "Option::is_none")]
    pub r_created: Option<String>,
    #[serde(skip_serializing_if = "Option::is_none")]
    pub r_updated: Option<String>,
}

#[derive(Clone, Debug, Serialize, Deserialize)]
pub struct WalletCurrencyTxHeads {
    USD: Option<Thing>,
    ETH: Option<Thing>,
    REEF: Option<Thing>,
}

#[derive(Display, Clone, Serialize, Deserialize, Debug)]
pub enum CurrencySymbol {
    USD,
    REEF,
    ETH,
}

#[derive(Deserialize, Debug)]
pub struct WalletBalanceView {
    pub id: Thing,
    pub balance_usd: i64,
    pub balance_reef: i64,
    pub balance_eth: i64,
}

impl ViewFieldSelector for WalletBalanceView {
    fn get_select_query_fields(_ident: &IdentIdName) -> String {
        let curr_usd = CurrencySymbol::USD.to_string();
        let curr_reef = CurrencySymbol::REEF.to_string();
        let curr_eth = CurrencySymbol::ETH.to_string();
        format!("id, user.{{id, username, full_name}}, {TRANSACTION_HEAD_F}.{curr_usd}.*.balance||0 as balance_usd, {TRANSACTION_HEAD_F}.{curr_reef}.*.balance||0 as balance_reef, {TRANSACTION_HEAD_F}.{curr_eth}.*.balance||0 as balance_eth")
    }
}

#[derive(Template, Serialize, Deserialize, Debug, Clone)]
#[template(path = "nera2/default-content.html")]
pub struct UserView {
    pub id: Thing,
    pub username: String,
    pub full_name: Option<String>,
}

pub struct WalletDbService<'a> {
    pub db: &'a db::Db,
    pub ctx: &'a Ctx,
}

pub const TABLE_NAME: &str = "wallet";
const USER_TABLE: &str = sb_user_auth::entity::local_user_entity::TABLE_NAME;
const TRANSACTION_TABLE: &str = crate::entity::currency_transaction_entitiy::TABLE_NAME;
// const ENDOWMENT_TABLE: &str = crate::entity::funding_transaction_entity::TABLE_NAME;

pub const TRANSACTION_HEAD_F: &str = "transaction_head";

impl<'a> WalletDbService<'a> {
    pub async fn mutate_db(&self) -> Result<(), AppError> {
        let curr_usd = CurrencySymbol::USD;
        let curr_reef = CurrencySymbol::REEF;
        let curr_eth = CurrencySymbol::ETH;
        let sql = format!("
    DEFINE TABLE {TABLE_NAME} SCHEMAFULL;
    DEFINE FIELD user ON TABLE {TABLE_NAME} TYPE option<record<{USER_TABLE}>> VALUE $before OR $value; //TODO type::record({USER_TABLE}:record::id($this.id));
    DEFINE FIELD {TRANSACTION_HEAD_F} ON TABLE {TABLE_NAME} TYPE object;
    DEFINE FIELD {TRANSACTION_HEAD_F}.{curr_usd} ON TABLE {TABLE_NAME} TYPE option<record<{TRANSACTION_TABLE}>>;
    DEFINE FIELD {TRANSACTION_HEAD_F}.{curr_reef} ON TABLE {TABLE_NAME} TYPE option<record<{TRANSACTION_TABLE}>>;
    DEFINE FIELD {TRANSACTION_HEAD_F}.{curr_eth} ON TABLE {TABLE_NAME} TYPE option<record<{TRANSACTION_TABLE}>>;
    DEFINE FIELD r_created ON TABLE {TABLE_NAME} TYPE option<datetime> DEFAULT time::now() VALUE $before OR time::now();
    DEFINE FIELD r_updated ON TABLE {TABLE_NAME} TYPE option<datetime> DEFAULT time::now() VALUE time::now();

    ");
        let mutation = self.db.query(sql).await?;

        mutation.check().expect("should mutate wallet");


        Ok(())
    }

    // creates wallet
    pub async fn get_user_balance(&self, user_id: &Thing) -> CtxResult<WalletBalanceView> {
        let user_wallet_id = &Self::get_user_wallet_id(user_id);
        self.get_balance(user_wallet_id).await
    }
    // creates wallet
    pub async fn get_balance(&self, wallet_id: &Thing) -> CtxResult<WalletBalanceView> {
        Self::is_wallet_id(self.ctx.clone(), wallet_id)?;
        if record_exists(self.db, wallet_id).await.is_ok() {
            self.get_view::<WalletBalanceView>(IdentIdName::Id(wallet_id.clone()))
                .await
        } else {
            Ok(WalletBalanceView {
                id: wallet_id.clone(),
                balance_usd: 0,
                balance_reef: 0,
                balance_eth: 0,
            })
        }
    }

    pub fn is_wallet_id(ctx: Ctx, wallet_id: &Thing) -> CtxResult<()> {
        if wallet_id.tb != TABLE_NAME {
            return Err(ctx.to_ctx_error(AppError::Generic { description: "wrong tb in wallet_id".to_string() }));
        }
        Ok(())
    }

    pub(crate) async fn init_app_gateway_wallet(&self) -> CtxResult<WalletBalanceView> {
        let  wallet_id: &Thing = &APP_GATEWAY_WALLET.clone();
        Self::is_wallet_id(self.ctx.clone(), wallet_id)?;
        if record_exists(self.db, &wallet_id).await.is_ok() {
            return Err(self.ctx.to_ctx_error(AppError::Generic {
                description: "Wallet already exists".to_string(),
            }));
        }
        let currency_symbol = CurrencySymbol::USD;
        let init_tx_usd = CurrencyTransactionDbService {
            db: self.db,
            ctx: self.ctx,
        }
        .create_init_record(&wallet_id, currency_symbol.clone()  )
        .await?;
        let currency_symbol = CurrencySymbol::REEF;
        let init_tx_reef = CurrencyTransactionDbService {
<<<<<<< HEAD
=======
            db: self.db,
            ctx: self.ctx,
        }
        .create_init_record(&wallet_id, currency_symbol.clone()  )
        .await?;
        let currency_symbol = CurrencySymbol::ETH;
        let init_tx_eth = CurrencyTransactionDbService {
>>>>>>> bdea90e7
            db: self.db,
            ctx: self.ctx,
        }
        .create_init_record(&wallet_id, currency_symbol.clone()  )
        .await?;
<<<<<<< HEAD
        let currency_symbol = CurrencySymbol::ETH;
        let init_tx_eth = CurrencyTransactionDbService {
            db: self.db,
            ctx: self.ctx,
        }
        .create_init_record(&wallet_id, currency_symbol.clone()  )
        .await?;
=======
>>>>>>> bdea90e7

        // let gtw_wallet = APP_GATEWAY_WALLET.clone();
        // let user = if wallet_id==&gtw_wallet {
        //     None
        // }else{ Some(Self::get_user_id(wallet_id))};

        let wallet = self
            .db
            .create(TABLE_NAME)
            .content(Wallet {
                id: Some(wallet_id.clone()),
                user: None,
                transaction_head: WalletCurrencyTxHeads{
                    USD:Some(init_tx_usd.id.unwrap()),
                    ETH: Some(init_tx_eth.id.unwrap()),
                    REEF: Some(init_tx_reef.id.unwrap())
                },
                r_created: None,
                r_updated: None,
            })
            .await
            .map_err(CtxError::from(self.ctx))
            .map(|v: Option<Wallet>| v.unwrap())?;
        Ok(WalletBalanceView {
            id: wallet.id.unwrap(),
            balance_usd: init_tx_usd.balance,
            balance_reef: init_tx_reef.balance,
            balance_eth: init_tx_eth.balance,
        })
    }

    pub(crate) fn get_user_wallet_id(user_id: &Thing) -> Thing {
        // Thing::from((TABLE_NAME, format!("{}_u", ident.id).as_str()))
        Thing::from((TABLE_NAME, user_id.id.clone()))
    }
<<<<<<< HEAD
    
    pub(crate) fn get_user_lock_wallet_id(user_id: &Thing) -> Thing {
        // Thing::from((TABLE_NAME, format!("{}_u", ident.id).as_str()))
        Thing::from((TABLE_NAME, format!("{}_{}",user_id.id.clone(), "locked").as_str()))
    }
=======
>>>>>>> bdea90e7

    // pub(crate) fn get_user_funding_wallet_id(ident: &Thing) -> Thing {
    //     Thing::from((TABLE_NAME, format!("{}_f", ident.id).as_str()))
    // }

    pub(crate) fn get_user_id(wallet_id: &Thing) -> Thing {
        Thing::from((USER_TABLE, wallet_id.id.clone()))
    }

    pub async fn get_view<T: for<'b> Deserialize<'b> + ViewFieldSelector>(
        &self,
        ident_id_name: IdentIdName,
    ) -> CtxResult<T> {
        let opt = get_entity_view::<T>(self.db, TABLE_NAME.to_string(), &ident_id_name).await?;
        with_not_found_err(opt, self.ctx, &ident_id_name.to_string().as_str())
    }

    pub async fn get(&self, ident: IdentIdName) -> CtxResult<Wallet> {
        let opt = get_entity::<Wallet>(&self.db, TABLE_NAME.to_string(), &ident).await?;
        with_not_found_err(opt, self.ctx, &ident.to_string().as_str())
    }
}

#[cfg(test)]
mod tests {
<<<<<<< HEAD
    use chrono::{Duration, Utc};
    use crate::entity::currency_transaction_entitiy::{CurrencyTransaction, CurrencyTransactionDbService};
=======
    use crate::entity::currency_transaction_entitiy::CurrencyTransactionDbService;
>>>>>>> bdea90e7
    use crate::entity::funding_transaction_entity::FundingTransactionDbService;
    use crate::entity::wallet_entitiy::{CurrencySymbol, WalletDbService, APP_GATEWAY_WALLET};
    use sb_middleware::ctx::Ctx;
    use sb_middleware::db;
    use sb_middleware::error::AppResult;
    use sb_middleware::utils::db_utils::IdentIdName;
    use sb_middleware::utils::string_utils::get_string_thing;
    use sb_user_auth::entity::authentication_entity::AuthType;
    use sb_user_auth::entity::local_user_entity::{LocalUser, LocalUserDbService};
    use serde::{Deserialize, Serialize};
    use strum::Display;
    use surrealdb::engine::local::Db;
    use surrealdb::sql::Thing;
    use surrealdb::{Surreal, Uuid};
    use tokio::io::AsyncWriteExt;
    use tokio_stream::StreamExt;
    use crate::entity::lock_transaction_entity::{LockTransaction, LockTransactionDbService, UnlockTrigger};

    #[tokio::test]
    async fn endow_wallet() {

        let (db, ctx) = init_db_test().await;
        
        let user_db_service = LocalUserDbService { db: &db, ctx: &ctx };
        let usr1 = user_db_service
            .create(
                LocalUser {
                    id: None,
                    username: "usname1".to_string(),
                    full_name: None,
                    birth_date: None,
                    phone: None,
                    email: None,
                    bio: None,
                    social_links: None,
                    image_uri: None,
                },
                AuthType::PASSWORD(Some("pass123".to_string())),
            )
            .await
            .expect("user id");

        let fund_service = FundingTransactionDbService { db: &db, ctx: &ctx };
        let lock_service = LockTransactionDbService { db: &db, ctx: &ctx };
        let wallet_service = WalletDbService{ db: &db, ctx: &ctx };
        let tx_service = CurrencyTransactionDbService{ db: &db, ctx: &ctx };
        
        let user1 = get_string_thing(usr1).expect("got thing");
        let endow_tx_id = fund_service.user_endowment_tx(&user1, "ext_acc123".to_string(), "ext_tx_id_123".to_string(), 100, CurrencySymbol::USD).await.expect("created");

        
        let user1_bal = wallet_service.get_user_balance(&user1).await.expect("got balance");
        assert_eq!(user1_bal.balance_usd, 100);
        let gtw_bal = wallet_service.get_balance(&APP_GATEWAY_WALLET.clone()).await.expect("got balance");
        assert_eq!(gtw_bal.balance_usd, -100);

        let user1_wallet = wallet_service.get(IdentIdName::Id(user1_bal.id)).await.expect("wallet");
        let user_tx = tx_service.get(IdentIdName::Id(user1_wallet.transaction_head.USD.unwrap())).await.expect("user");

        assert_eq!(user_tx.funding_tx.expect("ident"), endow_tx_id);
        assert_eq!(user_tx.with_wallet, APP_GATEWAY_WALLET.clone());
        // dbg!(&user_tx);

        let lock_amount = 33;
        let lock_tx=lock_service.lock_user_asset_tx(
            &user1,
            lock_amount,
            CurrencySymbol::USD,
            vec![UnlockTrigger::Timestamp{at:Utc::now().checked_add_signed(Duration::days(5)).unwrap()} ],
        ).await.expect("locked");

        let mut lock_tx =lock_service.db.query(format!("SELECT * FROM {lock_tx} ")).await.unwrap();
        let lck :Option<LockTransaction>=lock_tx.take(0).unwrap();
        let lck = lck.unwrap();

        assert_eq!(lck.unlock_triggers.len(), 1);

        let mut lock_transfer_tx = tx_service.db.query(format!("SELECT * FROM {} ", lck.lock_tx_out.unwrap().to_raw())).await.unwrap();
        let c_tx:Option<CurrencyTransaction>=lock_transfer_tx.take(0).unwrap();
        let curr_tx = c_tx.unwrap();

        assert_eq!(curr_tx.amount_out.unwrap(), lock_amount);
        assert_eq!(curr_tx.balance, 67);

        let lock_w_id = WalletDbService::get_user_lock_wallet_id(&user1);
        let lock_wallet = wallet_service.get_balance(&lock_w_id).await.unwrap();
        let user_wallet = wallet_service.get_user_balance(&user1).await.unwrap();

        assert_eq!(lock_wallet.balance_usd, lock_amount);
        assert_eq!(user_wallet.balance_usd, 100- lock_amount);

        let lock_tx=lock_service.lock_user_asset_tx(
            &user1,
            33333,
            CurrencySymbol::REEF,
            vec![UnlockTrigger::Timestamp{at:Utc::now().checked_add_signed(Duration::days(5)).unwrap()} ],
        ).await;
        assert_eq!(lock_tx.is_err(), true);

        let unlck = lock_service.unlock_user_asset_tx(&lck.id.unwrap()).await.unwrap();
        
        let lock_wallet = wallet_service.get_balance(&lock_w_id).await.unwrap();
        let user_wallet = wallet_service.get_user_balance(&user1).await.unwrap();

        assert_eq!(lock_wallet.balance_usd, 0);
        assert_eq!(user_wallet.balance_usd, 100);
        
    }

    #[tokio::test]
    async fn endow_wallet() {

        let (db, ctx) = init_db_test().await;
        
        let user_db_service = LocalUserDbService { db: &db, ctx: &ctx };
        let usr1 = user_db_service
            .create(
                LocalUser {
                    id: None,
                    username: "usname1".to_string(),
                    full_name: None,
                    birth_date: None,
                    phone: None,
                    email: None,
                    bio: None,
                    social_links: None,
                    image_uri: None,
                },
                AuthType::PASSWORD(Some("pass123".to_string())),
            )
            .await
            .expect("user id");

        let fund_service = FundingTransactionDbService { db: &db, ctx: &ctx };
        let wallet_service = WalletDbService{ db: &db, ctx: &ctx };
        let tx_service = CurrencyTransactionDbService{ db: &db, ctx: &ctx };
        
        let user1 = get_string_thing(usr1).expect("got thing");
        let endow_tx_id = fund_service.user_endowment_tx(&user1, "ext_acc123".to_string(), "ext_tx_id_123".to_string(), 100, CurrencySymbol::USD).await.expect("created");

        
        let user1_bal = wallet_service.get_user_balance(&user1).await.expect("got balance");
        assert_eq!(user1_bal.balance_usd, 100);
        let gtw_bal = wallet_service.get_balance(&APP_GATEWAY_WALLET.clone()).await.expect("got balance");
        assert_eq!(gtw_bal.balance_usd, -100);

        let user1_wallet = wallet_service.get(IdentIdName::Id(user1_bal.id)).await.expect("wallet");
        let user_tx = tx_service.get(IdentIdName::Id(user1_wallet.transaction_head.USD.unwrap())).await.expect("user");

        assert_eq!(user_tx.funding_tx.expect("ident"), endow_tx_id);
        assert_eq!(user_tx.with_wallet, APP_GATEWAY_WALLET.clone());
        // dbg!(&user_tx);
    }

    #[tokio::test]
    async fn query_with_params() {
        let (db, ctx) = init_db_test().await;

        let user_db_service = LocalUserDbService { db: &db, ctx: &ctx };
        let usr1 = user_db_service
            .create(
                LocalUser {
                    id: None,
                    username: "usname1".to_string(),
                    full_name: None,
                    birth_date: None,
                    phone: None,
                    email: None,
                    bio: None,
                    social_links: None,
                    image_uri: None,
                },
                AuthType::PASSWORD(Some("pass123".to_string())),
            )
            .await
            .expect("user id");

        // let usr1 = LocalUserDbService{ db: &db, ctx: &ctx }.get(IdentIdName::Id(get_string_thing(usr1).unwrap())).await.expect("got user");
        let usr1 = user_db_service
            .get(IdentIdName::ColumnIdent {
                column: "id".to_string(),
                val: get_string_thing(usr1).unwrap().to_raw(),
                rec: true,
            })
            .await
            .expect("got user");
        dbg!(usr1);
    }

    #[tokio::test]
    async fn prod_balance_0() {
        let (db, ctx) = init_db_test().await;

        let usr1 = LocalUserDbService { db: &db, ctx: &ctx }
            .create(
                LocalUser {
                    id: None,
                    username: "usname1".to_string(),
                    full_name: None,
                    birth_date: None,
                    phone: None,
                    email: None,
                    bio: None,
                    social_links: None,
                    image_uri: None,
                },
                AuthType::PASSWORD(Some("pass123".to_string())),
            )
            .await
            .expect("user");

        let user_thing = get_string_thing(usr1.clone()).expect("thing1");
        let balance_view1 = WalletDbService {
            db: &db,
            ctx: &ctx,
        }
        .get_user_balance(&user_thing)
        .await
        .expect("balance");
        // dbg!(&balance_view1);
        assert_eq!(
            balance_view1.id,
            WalletDbService::get_user_wallet_id(&user_thing)
        );
        assert_eq!(balance_view1.balance_usd, 0);
    }

    #[tokio::test]
    async fn make_balance_tx() {
        let (db, ctx) = init_db_test().await;

        let usr1 = LocalUserDbService { db: &db, ctx: &ctx }
            .create(
                LocalUser {
                    id: None,
                    username: "usname1".to_string(),
                    full_name: None,
                    birth_date: None,
                    phone: None,
                    email: None,
                    bio: None,
                    social_links: None,
                    image_uri: None,
                },
                AuthType::PASSWORD(Some("pass123".to_string())),
            )
            .await
            .expect("user");

        let usr2 = LocalUserDbService { db: &db, ctx: &ctx }
            .create(
                LocalUser {
                    id: None,
                    username: "usname2".to_string(),
                    full_name: None,
                    birth_date: None,
                    phone: None,
                    email: None,
                    bio: None,
                    social_links: None,
                    image_uri: None,
                },
                AuthType::PASSWORD(Some("pass234".to_string())),
            )
            .await
            .expect("user2");

        let wallet_service = WalletDbService {
            db: &db,
            ctx: &ctx,
        };
        let transaction_db_service = CurrencyTransactionDbService { db: &db, ctx: &ctx };
        
        let user1_thing = get_string_thing(usr1.clone()).expect("thing1");

        // endow usr1
        let balance_view1 = wallet_service
            .get_user_balance(&user1_thing)
            .await
            .expect("balance");
        // dbg!(&balance_view1);
        assert_eq!(
            balance_view1.id.clone(),
            WalletDbService::get_user_wallet_id(&user1_thing)
        );
        assert_eq!(balance_view1.balance_usd, 0);
        
        let endowment_service = FundingTransactionDbService { db: &db, ctx: &ctx };
        let _endow_usr1 = endowment_service.user_endowment_tx(&get_string_thing(usr1.clone()).unwrap(),"ext_acc333".to_string(), "endow_tx_usr1".to_string(), 100, CurrencySymbol::USD).await.expect("is ok");
        let _endow_usr2 = endowment_service.user_endowment_tx(&get_string_thing(usr2.clone()).unwrap(),"ext_acc333".to_string(), "endow_tx_usr2".to_string(), 100, CurrencySymbol::USD).await.expect("is ok");
        let _endow_usr2r = endowment_service.user_endowment_tx(&get_string_thing(usr2.clone()).unwrap(),"ext_acc333".to_string(), "endow_tx_usr2-reef".to_string(), 10000, CurrencySymbol::REEF).await.expect("is ok");
        
        
        let gtw_bal = wallet_service.get_balance(&APP_GATEWAY_WALLET.clone()).await.expect("got balance");
        assert_eq!(gtw_bal.balance_usd, -200);
        
        let balance_view1 = wallet_service
        .get_user_balance(&user1_thing)
        .await
        .expect("balance");
        // dbg!(&balance_view1);
        assert_eq!(
            balance_view1.id.clone(),
            WalletDbService::get_user_wallet_id(&user1_thing)
        );
        assert_eq!(balance_view1.balance_usd, 100);

        let user2_thing = get_string_thing(usr2.clone()).expect("thing2");
        let balance_view2 = wallet_service
        .get_user_balance(&user2_thing)
        .await
        .expect("balance");
        // dbg!(&balance_view2)
        assert_eq!(
            balance_view2.id.clone(),
            WalletDbService::get_user_wallet_id(&user2_thing)
        );
        assert_eq!(balance_view2.balance_usd, 100);

        let balance_view1_before_tx = wallet_service
            .get_user_balance(&user1_thing)
            .await
            .expect("balance");
        dbg!(&balance_view1_before_tx);

        let moved = transaction_db_service
            .transfer_currency(&balance_view2.id,&balance_view1.id,  432, &CurrencySymbol::REEF)
            .await;
        
        let moved = transaction_db_service
            .transfer_currency(&balance_view1.id, &balance_view2.id, 77, &CurrencySymbol::USD)
            .await;

        let balance_view1 = wallet_service
        .get_user_balance(&user1_thing)
        .await
        .expect("balance");
        dbg!(&balance_view1);
        assert_eq!(
            balance_view1.id.clone(),
            WalletDbService::get_user_wallet_id(&user1_thing)
        );
        assert_eq!(balance_view1.balance_usd, 23);

        let balance_view2 = wallet_service
        .get_user_balance(&user2_thing)
        .await
        .expect("balance");
        dbg!(&balance_view2);
        assert_eq!(
            balance_view2.id.clone(),
            WalletDbService::get_user_wallet_id(&user2_thing)
        );
        assert_eq!(balance_view2.balance_usd, 177);

        let moved = transaction_db_service
            .transfer_currency(&balance_view1.id, &balance_view2.id, 24, &CurrencySymbol::USD)
<<<<<<< HEAD
=======
            .await; //.expect("move balance");
        assert_eq!(moved.is_err(), true);
        let moved = transaction_db_service
            .transfer_currency(&balance_view1.id, &balance_view2.id, 23, &CurrencySymbol::USD)
>>>>>>> bdea90e7
            .await; //.expect("move balance");
        assert_eq!(moved.is_err(), false);
        
        let moved = transaction_db_service
            .transfer_currency(&balance_view1.id, &balance_view2.id, 23, &CurrencySymbol::ETH)
            .await;
        assert_eq!(moved.is_err(), true);
<<<<<<< HEAD
        let moved = transaction_db_service
            .transfer_currency(&balance_view1.id, &balance_view2.id, 23, &CurrencySymbol::USD)
            .await; //.expect("move balance");
        assert_eq!(moved.is_err(), false);
        
        let moved = transaction_db_service
            .transfer_currency(&balance_view1.id, &balance_view2.id, 23, &CurrencySymbol::ETH)
            .await;
        assert_eq!(moved.is_err(), true);
=======
>>>>>>> bdea90e7
        
        let txs = transaction_db_service.user_transaction_list(&WalletDbService::get_user_wallet_id(&user1_thing), None).await.expect("result");
        assert_eq!(txs.len(), 4);
        let tx_0 = txs.get(0).expect("tx0");
        assert_eq!(tx_0.balance, 100);
        assert_eq!(tx_0.amount_in.expect("has amt"), 100);
        assert_eq!(tx_0.with_wallet.user.is_none(), true);

        let tx_1 = txs.get(1).expect("tx1");
        assert_eq!(tx_1.balance, 432);
        assert_eq!(tx_1.amount_in.expect("has amt"), 432);
        assert_eq!(tx_1.currency.to_string(), CurrencySymbol::REEF.to_string());
        assert_eq!(tx_1.with_wallet.user.is_none(), false);
        
        let tx_2 = txs.get(2).expect("tx2");
        assert_eq!(tx_2.balance, 23);
        assert_eq!(tx_2.amount_out.expect("has amt"), 77);
        assert_eq!(tx_2.with_wallet.user.is_none(), false);

        let tx_3 = txs.get(3).expect("tx3");
        assert_eq!(tx_3.balance, 0);
        assert_eq!(tx_3.amount_out.expect("has amt"), 23);
        assert_eq!(tx_3.with_wallet.user.is_none(), false);

        let gateway_wallet = wallet_service.get_balance(&APP_GATEWAY_WALLET.clone()).await.expect("wallet");
        dbg!(gateway_wallet);
<<<<<<< HEAD
        
=======
>>>>>>> bdea90e7
    }

    // derive Display only stringifies enum ident, serde also serializes the value
    #[derive(Debug, PartialEq, Serialize, Deserialize, Display)]
    pub enum SomeTestEnum {
        UserFollowAdded {
            username: String,
            rec: Thing,
            opt: Option<String>,
        },
        UserTaskRequestComplete {
            task_id: String,
            deliverables: Vec<String>,
        },
    }

    #[derive(Serialize, Deserialize, Debug)]
    struct Val {
        id: Option<Thing>,
        value: SomeTestEnum,
    }

    #[tokio::test]
    async fn test_enum_field_literal() {
        let (db, ctx) = init_db_test().await;
        let qry = r#"DEFINE TABLE test_enum SCHEMAFULL;
    DEFINE FIELD value ON TABLE test_enum TYPE {UserFollowAdded:{username:string, rec: record, opt: option<string>}} | {UserTaskRequestComplete:{task_id: string, deliverables:array<string>}};"#;

        &db.query(qry).await.expect("table defined");

        let s = serde_json::to_string(&SomeTestEnum::UserFollowAdded {
            username: "usss".to_string(),
            rec: Thing::from(("test_enum", "32432fa")),
            opt: Some("vall".to_string()),
        })
        .expect("string");
        println!("hhh={}", s);

        let uuu: SomeTestEnum = serde_json::from_str(s.as_str()).expect("back");
        dbg!(&uuu);

        println!("{}", &uuu.to_string());
        // derive Display only stringifies enum ident, serde also serializes the value
        assert_eq!("UserFollowAdded", &uuu.to_string());

        let res: Option<Val> = db
            .create("test_enum")
            .content(Val {
                id: None,
                value: uuu,
            })
            .await
            .expect("saved");
        dbg!(&res);
        let res: Option<Val> = db
            .select(("test_enum", res.unwrap().id.unwrap().id.to_raw()))
            .await
            .expect("rec");
        dbg!(res);

        let res: Option<Val> = db
            .create("test_enum")
            .content(Val {
                id: None,
                value: SomeTestEnum::UserTaskRequestComplete {
                    task_id: "taaask:123".to_string(),
                    deliverables: vec!["one".to_string()],
                },
            })
            .await
            .expect("saved");
        dbg!(&res);
        let res: Option<Val> = db
            .select(("test_enum", res.unwrap().id.unwrap().id.to_raw()))
            .await
            .expect("rec");
        dbg!(res);
    }

    async fn backup(_db: db::Db) {
        let mut backup = _db.export(()).await.unwrap();
        let mut file = tokio::fs::OpenOptions::new()
            .write(true)
            .create(true)
            .open("/Users/mac02/dev/DB_BACKUP.surql")
            .await
            .unwrap();
        // println!("DB BBACC={:?}", file.metadata().unwrap());
        while let Some(result) = backup.next().await {
            match result {
                Ok(bytes) => {
                    file.write_all(bytes.as_slice()).await.unwrap();
                }
                Err(error) => {
                    // Handle the export error
                    println!("ERRRRRR {}", error);
                }
            }
        }
    }

    async fn run_migrations(db: Surreal<Db>) -> AppResult<()> {
        let c = Ctx::new(Ok("migrations".parse().unwrap()), Uuid::new_v4(), false);

        LocalUserDbService { db: &db, ctx: &c }.mutate_db().await?;
        WalletDbService {
            db: &db,
            ctx: &c,
        }
        .mutate_db()
        .await?;
        CurrencyTransactionDbService { db: &db, ctx: &c}
<<<<<<< HEAD
            .mutate_db()
            .await?;
        LockTransactionDbService { db: &db, ctx: &c}
=======
>>>>>>> bdea90e7
            .mutate_db()
            .await?;
        
        Ok(())
    }

    async fn init_db_test() -> (Surreal<Db>, Ctx) {
        let db = db::start(Some("test".to_string())).await.expect("db initialized");
        let ctx = Ctx::new(Ok("user_ident".parse().unwrap()), Uuid::new_v4(), false);

        run_migrations(db.clone()).await.expect("init migrations");
        (db, ctx)
    }
}<|MERGE_RESOLUTION|>--- conflicted
+++ resolved
@@ -149,8 +149,6 @@
         .await?;
         let currency_symbol = CurrencySymbol::REEF;
         let init_tx_reef = CurrencyTransactionDbService {
-<<<<<<< HEAD
-=======
             db: self.db,
             ctx: self.ctx,
         }
@@ -158,22 +156,11 @@
         .await?;
         let currency_symbol = CurrencySymbol::ETH;
         let init_tx_eth = CurrencyTransactionDbService {
->>>>>>> bdea90e7
             db: self.db,
             ctx: self.ctx,
         }
         .create_init_record(&wallet_id, currency_symbol.clone()  )
         .await?;
-<<<<<<< HEAD
-        let currency_symbol = CurrencySymbol::ETH;
-        let init_tx_eth = CurrencyTransactionDbService {
-            db: self.db,
-            ctx: self.ctx,
-        }
-        .create_init_record(&wallet_id, currency_symbol.clone()  )
-        .await?;
-=======
->>>>>>> bdea90e7
 
         // let gtw_wallet = APP_GATEWAY_WALLET.clone();
         // let user = if wallet_id==&gtw_wallet {
@@ -209,14 +196,11 @@
         // Thing::from((TABLE_NAME, format!("{}_u", ident.id).as_str()))
         Thing::from((TABLE_NAME, user_id.id.clone()))
     }
-<<<<<<< HEAD
-    
+
     pub(crate) fn get_user_lock_wallet_id(user_id: &Thing) -> Thing {
         // Thing::from((TABLE_NAME, format!("{}_u", ident.id).as_str()))
         Thing::from((TABLE_NAME, format!("{}_{}",user_id.id.clone(), "locked").as_str()))
     }
-=======
->>>>>>> bdea90e7
 
     // pub(crate) fn get_user_funding_wallet_id(ident: &Thing) -> Thing {
     //     Thing::from((TABLE_NAME, format!("{}_f", ident.id).as_str()))
@@ -242,12 +226,8 @@
 
 #[cfg(test)]
 mod tests {
-<<<<<<< HEAD
     use chrono::{Duration, Utc};
     use crate::entity::currency_transaction_entitiy::{CurrencyTransaction, CurrencyTransactionDbService};
-=======
-    use crate::entity::currency_transaction_entitiy::CurrencyTransactionDbService;
->>>>>>> bdea90e7
     use crate::entity::funding_transaction_entity::FundingTransactionDbService;
     use crate::entity::wallet_entitiy::{CurrencySymbol, WalletDbService, APP_GATEWAY_WALLET};
     use sb_middleware::ctx::Ctx;
@@ -270,7 +250,7 @@
     async fn endow_wallet() {
 
         let (db, ctx) = init_db_test().await;
-        
+
         let user_db_service = LocalUserDbService { db: &db, ctx: &ctx };
         let usr1 = user_db_service
             .create(
@@ -294,11 +274,11 @@
         let lock_service = LockTransactionDbService { db: &db, ctx: &ctx };
         let wallet_service = WalletDbService{ db: &db, ctx: &ctx };
         let tx_service = CurrencyTransactionDbService{ db: &db, ctx: &ctx };
-        
+
         let user1 = get_string_thing(usr1).expect("got thing");
         let endow_tx_id = fund_service.user_endowment_tx(&user1, "ext_acc123".to_string(), "ext_tx_id_123".to_string(), 100, CurrencySymbol::USD).await.expect("created");
 
-        
+
         let user1_bal = wallet_service.get_user_balance(&user1).await.expect("got balance");
         assert_eq!(user1_bal.balance_usd, 100);
         let gtw_bal = wallet_service.get_balance(&APP_GATEWAY_WALLET.clone()).await.expect("got balance");
@@ -348,20 +328,19 @@
         assert_eq!(lock_tx.is_err(), true);
 
         let unlck = lock_service.unlock_user_asset_tx(&lck.id.unwrap()).await.unwrap();
-        
+
         let lock_wallet = wallet_service.get_balance(&lock_w_id).await.unwrap();
         let user_wallet = wallet_service.get_user_balance(&user1).await.unwrap();
 
         assert_eq!(lock_wallet.balance_usd, 0);
         assert_eq!(user_wallet.balance_usd, 100);
-        
+
     }
 
     #[tokio::test]
-    async fn endow_wallet() {
-
+    async fn query_with_params() {
         let (db, ctx) = init_db_test().await;
-        
+
         let user_db_service = LocalUserDbService { db: &db, ctx: &ctx };
         let usr1 = user_db_service
             .create(
@@ -381,50 +360,6 @@
             .await
             .expect("user id");
 
-        let fund_service = FundingTransactionDbService { db: &db, ctx: &ctx };
-        let wallet_service = WalletDbService{ db: &db, ctx: &ctx };
-        let tx_service = CurrencyTransactionDbService{ db: &db, ctx: &ctx };
-        
-        let user1 = get_string_thing(usr1).expect("got thing");
-        let endow_tx_id = fund_service.user_endowment_tx(&user1, "ext_acc123".to_string(), "ext_tx_id_123".to_string(), 100, CurrencySymbol::USD).await.expect("created");
-
-        
-        let user1_bal = wallet_service.get_user_balance(&user1).await.expect("got balance");
-        assert_eq!(user1_bal.balance_usd, 100);
-        let gtw_bal = wallet_service.get_balance(&APP_GATEWAY_WALLET.clone()).await.expect("got balance");
-        assert_eq!(gtw_bal.balance_usd, -100);
-
-        let user1_wallet = wallet_service.get(IdentIdName::Id(user1_bal.id)).await.expect("wallet");
-        let user_tx = tx_service.get(IdentIdName::Id(user1_wallet.transaction_head.USD.unwrap())).await.expect("user");
-
-        assert_eq!(user_tx.funding_tx.expect("ident"), endow_tx_id);
-        assert_eq!(user_tx.with_wallet, APP_GATEWAY_WALLET.clone());
-        // dbg!(&user_tx);
-    }
-
-    #[tokio::test]
-    async fn query_with_params() {
-        let (db, ctx) = init_db_test().await;
-
-        let user_db_service = LocalUserDbService { db: &db, ctx: &ctx };
-        let usr1 = user_db_service
-            .create(
-                LocalUser {
-                    id: None,
-                    username: "usname1".to_string(),
-                    full_name: None,
-                    birth_date: None,
-                    phone: None,
-                    email: None,
-                    bio: None,
-                    social_links: None,
-                    image_uri: None,
-                },
-                AuthType::PASSWORD(Some("pass123".to_string())),
-            )
-            .await
-            .expect("user id");
-
         // let usr1 = LocalUserDbService{ db: &db, ctx: &ctx }.get(IdentIdName::Id(get_string_thing(usr1).unwrap())).await.expect("got user");
         let usr1 = user_db_service
             .get(IdentIdName::ColumnIdent {
@@ -520,7 +455,7 @@
             ctx: &ctx,
         };
         let transaction_db_service = CurrencyTransactionDbService { db: &db, ctx: &ctx };
-        
+
         let user1_thing = get_string_thing(usr1.clone()).expect("thing1");
 
         // endow usr1
@@ -534,16 +469,16 @@
             WalletDbService::get_user_wallet_id(&user1_thing)
         );
         assert_eq!(balance_view1.balance_usd, 0);
-        
+
         let endowment_service = FundingTransactionDbService { db: &db, ctx: &ctx };
         let _endow_usr1 = endowment_service.user_endowment_tx(&get_string_thing(usr1.clone()).unwrap(),"ext_acc333".to_string(), "endow_tx_usr1".to_string(), 100, CurrencySymbol::USD).await.expect("is ok");
         let _endow_usr2 = endowment_service.user_endowment_tx(&get_string_thing(usr2.clone()).unwrap(),"ext_acc333".to_string(), "endow_tx_usr2".to_string(), 100, CurrencySymbol::USD).await.expect("is ok");
         let _endow_usr2r = endowment_service.user_endowment_tx(&get_string_thing(usr2.clone()).unwrap(),"ext_acc333".to_string(), "endow_tx_usr2-reef".to_string(), 10000, CurrencySymbol::REEF).await.expect("is ok");
-        
-        
+
+
         let gtw_bal = wallet_service.get_balance(&APP_GATEWAY_WALLET.clone()).await.expect("got balance");
         assert_eq!(gtw_bal.balance_usd, -200);
-        
+
         let balance_view1 = wallet_service
         .get_user_balance(&user1_thing)
         .await
@@ -576,7 +511,7 @@
         let moved = transaction_db_service
             .transfer_currency(&balance_view2.id,&balance_view1.id,  432, &CurrencySymbol::REEF)
             .await;
-        
+
         let moved = transaction_db_service
             .transfer_currency(&balance_view1.id, &balance_view2.id, 77, &CurrencySymbol::USD)
             .await;
@@ -605,33 +540,18 @@
 
         let moved = transaction_db_service
             .transfer_currency(&balance_view1.id, &balance_view2.id, 24, &CurrencySymbol::USD)
-<<<<<<< HEAD
-=======
             .await; //.expect("move balance");
         assert_eq!(moved.is_err(), true);
         let moved = transaction_db_service
             .transfer_currency(&balance_view1.id, &balance_view2.id, 23, &CurrencySymbol::USD)
->>>>>>> bdea90e7
             .await; //.expect("move balance");
         assert_eq!(moved.is_err(), false);
-        
+
         let moved = transaction_db_service
             .transfer_currency(&balance_view1.id, &balance_view2.id, 23, &CurrencySymbol::ETH)
             .await;
         assert_eq!(moved.is_err(), true);
-<<<<<<< HEAD
-        let moved = transaction_db_service
-            .transfer_currency(&balance_view1.id, &balance_view2.id, 23, &CurrencySymbol::USD)
-            .await; //.expect("move balance");
-        assert_eq!(moved.is_err(), false);
-        
-        let moved = transaction_db_service
-            .transfer_currency(&balance_view1.id, &balance_view2.id, 23, &CurrencySymbol::ETH)
-            .await;
-        assert_eq!(moved.is_err(), true);
-=======
->>>>>>> bdea90e7
-        
+
         let txs = transaction_db_service.user_transaction_list(&WalletDbService::get_user_wallet_id(&user1_thing), None).await.expect("result");
         assert_eq!(txs.len(), 4);
         let tx_0 = txs.get(0).expect("tx0");
@@ -644,7 +564,7 @@
         assert_eq!(tx_1.amount_in.expect("has amt"), 432);
         assert_eq!(tx_1.currency.to_string(), CurrencySymbol::REEF.to_string());
         assert_eq!(tx_1.with_wallet.user.is_none(), false);
-        
+
         let tx_2 = txs.get(2).expect("tx2");
         assert_eq!(tx_2.balance, 23);
         assert_eq!(tx_2.amount_out.expect("has amt"), 77);
@@ -657,10 +577,7 @@
 
         let gateway_wallet = wallet_service.get_balance(&APP_GATEWAY_WALLET.clone()).await.expect("wallet");
         dbg!(gateway_wallet);
-<<<<<<< HEAD
-        
-=======
->>>>>>> bdea90e7
+
     }
 
     // derive Display only stringifies enum ident, serde also serializes the value
@@ -773,15 +690,12 @@
         .mutate_db()
         .await?;
         CurrencyTransactionDbService { db: &db, ctx: &c}
-<<<<<<< HEAD
             .mutate_db()
             .await?;
         LockTransactionDbService { db: &db, ctx: &c}
-=======
->>>>>>> bdea90e7
             .mutate_db()
             .await?;
-        
+
         Ok(())
     }
 
