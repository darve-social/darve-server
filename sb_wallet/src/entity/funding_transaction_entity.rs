use crate::entity::currency_transaction_entitiy::CurrencyTransactionDbService;
use crate::entity::wallet_entitiy::{CurrencySymbol, WalletDbService, APP_GATEWAY_WALLET};
use sb_middleware::db;
use sb_middleware::utils::db_utils::{get_entity, with_not_found_err, IdentIdName};
use sb_middleware::{
    ctx::Ctx,
    error::{AppError, CtxResult},
};
use serde::{Deserialize, Serialize};
use surrealdb::sql::{Id, Thing};

#[derive(Clone, Debug, Serialize, Deserialize)]
pub struct FundingTransaction {
    #[serde(skip_serializing_if = "Option::is_none")]
    pub id: Option<Thing>,
    pub amount: i64,
    pub currency: CurrencySymbol,
    pub external_tx_id: String,
    pub external_account_id: Option<String>,
    pub internal_tx: Thing,
    pub user: Thing,
    #[serde(skip_serializing_if = "Option::is_none")]
    pub r_created: Option<String>,
    #[serde(skip_serializing_if = "Option::is_none")]
    pub r_updated: Option<String>,
}

pub struct FundingTransactionDbService<'a> {
    pub db: &'a db::Db,
    pub ctx: &'a Ctx,
}

pub const TABLE_NAME: &str = "funding_transaction";
const USER_TABLE: &str = sb_user_auth::entity::local_user_entity::TABLE_NAME;
const TRANSACTION_TABLE: &str = crate::entity::currency_transaction_entitiy::TABLE_NAME;

impl<'a> FundingTransactionDbService<'a> {
    pub async fn mutate_db(&self) -> Result<(), AppError> {
        let curr_usd = CurrencySymbol::USD;
        let curr_reef = CurrencySymbol::REEF;
        let curr_eth = CurrencySymbol::ETH;

        let sql = format!("
    DEFINE TABLE {TABLE_NAME} SCHEMAFULL;
    DEFINE FIELD external_tx_id ON TABLE {TABLE_NAME} TYPE string VALUE $before OR $value;
    DEFINE FIELD external_account_id ON TABLE {TABLE_NAME} TYPE string VALUE $before OR $value;
    DEFINE FIELD internal_tx ON TABLE {TABLE_NAME} TYPE option<record<{TRANSACTION_TABLE}>> VALUE $before OR $value;
    DEFINE FIELD user ON TABLE {TABLE_NAME} TYPE record<{USER_TABLE}>;
    DEFINE INDEX user_idx ON TABLE {TABLE_NAME} COLUMNS user;
    DEFINE FIELD amount ON TABLE {TABLE_NAME} TYPE number;
    DEFINE FIELD currency ON TABLE {TABLE_NAME} TYPE string ASSERT string::len(string::trim($value))>0
        ASSERT $value INSIDE ['{curr_usd}','{curr_reef}','{curr_eth}'];
    DEFINE FIELD r_created ON TABLE {TABLE_NAME} TYPE option<datetime> DEFAULT time::now() VALUE $before OR time::now();
    DEFINE FIELD r_updated ON TABLE {TABLE_NAME} TYPE option<datetime> DEFAULT time::now() VALUE time::now();

    ");
        let mutation = self.db.query(sql).await?;

        mutation.check().expect("should mutate fundingTransaction");

        Ok(())
    }

    // creates fundingTransaction
<<<<<<< HEAD
    pub(crate) async fn user_endowment_tx(&self, user: &Thing, external_account: String, external_tx_id: String, amount: i64, currency_symbol: CurrencySymbol) -> CtxResult<Thing> {

=======
    pub async fn user_endowment_tx(
        &self,
        user: &Thing,
        external_account: String,
        external_tx_id: String,
        amount: i64,
        currency_symbol: CurrencySymbol,
    ) -> CtxResult<Thing> {
>>>>>>> bbaa8602
        let user_wallet = WalletDbService::get_user_wallet_id(user);

        let gwy_wallet = APP_GATEWAY_WALLET.clone();
        let fund_tx_id = Thing::from((TABLE_NAME, Id::ulid()));

        let funding_2_user_tx = CurrencyTransactionDbService::get_transfer_qry(
            &gwy_wallet,
            &user_wallet,
            amount,
            &currency_symbol,
            Some(fund_tx_id.clone()),
            None,
            true,
        )?;
        let funding_2_user_qry = funding_2_user_tx.get_query_string();

        let fund_qry = format!(
            "
        BEGIN TRANSACTION;

            LET $fund_tx = INSERT INTO {TABLE_NAME} {{
                id: $fund_tx_id,
                amount: $fund_amt,
                user: $user,
                external_tx_id: $ext_tx,
                external_account_id:$ext_account_id,
                currency: $currency,
            }} RETURN id;

            //LET $fund_id = $fund_tx[0].id;

           {funding_2_user_qry}

            RETURN $fund_tx[0].id;
        COMMIT TRANSACTION;

        "
        );
        let qry = self
            .db
            .query(fund_qry)
            .bind(("fund_tx_id", fund_tx_id))
            .bind(("fund_amt", amount))
            .bind(("user", user.clone()))
            .bind(("ext_tx", external_tx_id))
            .bind(("ext_account_id", external_account))
            .bind(("currency", currency_symbol));

        let qry = funding_2_user_tx
            .get_bindings()
            .iter()
            .fold(qry, |q, item| q.bind((item.0.clone(), item.1.clone())));

        let mut fund_res = qry.await?;
        fund_res = fund_res.check()?;
        let res: Option<Thing> = fund_res.take(0)?;
        res.ok_or(self.ctx.to_ctx_error(AppError::Generic {
            description: "Error in endowment tx".to_string(),
        }))
    }

    // not used anywhere- so commenting for now - @anukulpandey
    // pub(crate) async fn user_withdrawal_tx(&self) -> CtxResult<()> {
    //     todo!()
    // }

    pub async fn get(&self, ident: IdentIdName) -> CtxResult<FundingTransaction> {
        let opt =
            get_entity::<FundingTransaction>(&self.db, TABLE_NAME.to_string(), &ident).await?;
        with_not_found_err(opt, self.ctx, &ident.to_string().as_str())
    }
}<|MERGE_RESOLUTION|>--- conflicted
+++ resolved
@@ -62,19 +62,8 @@
     }
 
     // creates fundingTransaction
-<<<<<<< HEAD
     pub(crate) async fn user_endowment_tx(&self, user: &Thing, external_account: String, external_tx_id: String, amount: i64, currency_symbol: CurrencySymbol) -> CtxResult<Thing> {
 
-=======
-    pub async fn user_endowment_tx(
-        &self,
-        user: &Thing,
-        external_account: String,
-        external_tx_id: String,
-        amount: i64,
-        currency_symbol: CurrencySymbol,
-    ) -> CtxResult<Thing> {
->>>>>>> bbaa8602
         let user_wallet = WalletDbService::get_user_wallet_id(user);
 
         let gwy_wallet = APP_GATEWAY_WALLET.clone();
