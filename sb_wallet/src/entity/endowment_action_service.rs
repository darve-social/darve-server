--- conflicted
+++ resolved
@@ -85,10 +85,6 @@
         record.r_created = None;
         record.r_updated = None;
 
-<<<<<<< HEAD
-        let _rec_id = record.id.clone();
-=======
->>>>>>> acd97d58
         let acc_right: Option<EndowmentAction> = self
             .db
             .upsert((resource.tb, resource.id.to_raw()))
