use std::str::FromStr;

use askama_axum::axum_core::response::IntoResponse;
use axum::body::Body;
use axum::extract::{FromRequest, Path, Query, Request, State};
use axum::http::StatusCode;
use axum::response::{Redirect, Response};
use axum::routing::{get, post};
use axum::{async_trait, Router};
// use futures::TryFutureExt;
use stripe::{
    Account, AccountId, AccountLink, AccountLinkType, AccountType, Client, CreateAccount,
    CreateAccountCapabilities, CreateAccountCapabilitiesCardPayments,
    CreateAccountCapabilitiesTransfers, CreateAccountLink, CreatePaymentIntent, CreatePaymentLink,
    CreatePaymentLinkLineItems, CreatePrice, CreateProduct, Currency, Event, IdOrCreate,
    PaymentLink, Price, Product,
};
use stripe::{
    CreatePaymentLinkInvoiceCreation, CreatePaymentLinkInvoiceCreationInvoiceData,
    CreatePriceRecurring, CreatePriceRecurringInterval, EventObject, EventType, Invoice, ProductId,
};
// use stripe::resources::checkout::checkout_session_ext::RetrieveCheckoutSessionLineItems;
use surrealdb::sql::Thing;

use sb_middleware::ctx::Ctx;
use sb_middleware::error::{AppError, CtxError, CtxResult};
use sb_middleware::mw_ctx::CtxState;
use sb_middleware::utils::db_utils::IdentIdName;
use sb_middleware::utils::string_utils::get_string_thing;

const PRICE_USER_ID_KEY: &str = "user_id";

pub fn routes(state: CtxState) -> Router {
    Router::new()
        .route(
            "/api/user/wallet/endowment/:amount",
            get(request_endowment_intent),
        )
        // .route("/api/stripe/endowment/webhook", post(handle_webhook))
        .with_state(state)
}

struct EndowmentIdent {
    user_id: Thing,
    amount: u32,
    pub action: String,
}

impl From<EndowmentIdent> for ProductId {
    fn from(value: EndowmentIdent) -> Self {
        let stripe_prod_id = format!(
            "{}_{}_{}",
            value.user_id.to_raw().replace(":", "-"),
            value.amount,
            value.action
        );
        ProductId::from_str(stripe_prod_id.as_str()).unwrap()
    }
}

struct MyStripeProductId(ProductId);

impl TryFrom<MyStripeProductId> for EndowmentIdent {
    type Error = AppError;

    fn try_from(value: MyStripeProductId) -> Result<Self, Self::Error> {
        let mut spl = value.0.as_str().split("_");
        let user_ident = spl.next().ok_or(AppError::Generic {
            description: "missing user_id part".to_string(),
        })?;
        let amount = spl.next().ok_or(AppError::Generic {
            description: "missing amount part".to_string(),
        })?;
        let amount = amount.parse::<u32>().map_err(|e| AppError::Generic {
            description: e.to_string(),
        })?;
        let action = spl
            .next()
            .ok_or(AppError::Generic {
                description: "missing action part".to_string(),
            })?
            .to_string();
        let user_id = get_string_thing(user_ident.replace("-", ":"))?;
        Ok(EndowmentIdent {
            user_id,
            amount,
            action,
        })
    }
}

async fn request_endowment_intent(
    State(ctx_state): State<CtxState>,
    ctx: Ctx,
    Path(amount): Path<u32>,
) -> CtxResult<Response> {
    println!("->> {:<12} - request endowment payment ", "HANDLER");

    let user_id = ctx.user_id()?;
    println!("User ID retrieved: {:?}", user_id);

    let mut stripe_connect_account_id = ctx_state.stripe_platform_account.clone();
    println!("Stripe Connect Account ID: {}", stripe_connect_account_id);

    if ctx_state.is_development {
        stripe_connect_account_id = "acct_1R3u5oJ2SO8dU9QJ".to_string();
    }

    let price_amount = amount;

    let acc_id = AccountId::from_str(stripe_connect_account_id.as_str()).map_err(|e1| {
        ctx.to_ctx_error(AppError::Stripe {
            source: e1.to_string(),
        })
    })?;
<<<<<<< HEAD

=======
>>>>>>> e0339eb5
    let client = Client::new(ctx_state.stripe_key).with_stripe_account(acc_id.clone());

    let product = {
        let product_title = "wallet_endowment".to_string();
        let pr_id: ProductId = EndowmentIdent {
            user_id: get_string_thing(user_id.clone())?,
            amount: price_amount,
            action: product_title.clone(),
        }
        .into();
        let prod_res = Product::retrieve(&client, &pr_id, &[]).await;

        if prod_res.is_err() {
            let mut create_product = CreateProduct::new(product_title.as_str());
            create_product.id = Some(pr_id.as_str());
            Product::create(&client, create_product).await.unwrap()
        } else {
            prod_res.unwrap()
        }

    };

    // and add a price for it in USD
    let price = {
        let mut create_price = CreatePrice::new(Currency::USD);
        create_price.product = Some(IdOrCreate::Id(&product.id));
        create_price.metadata = Some(std::collections::HashMap::from([(
            String::from(PRICE_USER_ID_KEY),
            String::from(user_id.clone()),
        )]));
        create_price.unit_amount = Some((price_amount * 100) as i64);
        create_price.expand = &["product"];
        // create_price.recurring = match charge_access_rule.available_period_days {
        //     Some(days_interval) => match days_interval > 0 {
        //         true => Some(CreatePriceRecurring {
        //             aggregate_usage: None,
        //             interval: CreatePriceRecurringInterval::Day,
        //             interval_count: Some(days_interval),
        //             trial_period_days: None,
        //             usage_type: None,
        //         }),
        //         false => None,
        //     },
        //     None => None,
        // };

        Price::create(&client, create_price).await.unwrap()
    };

    // println!(
    //     "created a product {:?} at price {} {}",
    //     product.name.unwrap(),
    //     price.unit_amount.unwrap() / 100,
    //     price.currency.unwrap()
    // );

    let platform_fee = 0;
    /*let platform_fee = match price.unit_amount {
        None => ctx_state.min_platform_fee_abs_2dec as i64,
        Some(amt) => {
            let rel = (amt as f64 * ctx_state.platform_fee_rel as f64) as i64;
            if rel < ctx_state.min_platform_fee_abs_2dec as i64 {
                ctx_state.min_platform_fee_abs_2dec as i64
            } else {
                rel
            }
        }
    };*/

    let amt = price.unit_amount.ok_or(ctx.to_ctx_error(AppError::Generic {description:"amount not set on product".to_string()}))?;

    let create_pi = CreatePaymentIntent {
        amount: amt,
        currency: price.currency.clone().unwrap_or(Currency::USD),
        metadata: Some(std::collections::HashMap::from([(
            String::from(PRICE_USER_ID_KEY),
            user_id.clone(),
        )])),
        on_behalf_of: Some(acc_id.as_str()),
        transfer_data: None,
        application_fee_amount: Some(platform_fee),
        automatic_payment_methods: None,
        capture_method: None,
        confirm: Some(false),
        customer: None,
        description: None,
        payment_method: None,
        receipt_email: None,
        return_url: None,
        setup_future_usage: None,
        shipping: None,
        statement_descriptor: None,
        statement_descriptor_suffix: None,
        transfer_group: None,
        use_stripe_sdk: None,
        mandate: None,
        mandate_data: None,
        off_session: None,
        payment_method_options: None,
        payment_method_types: None,
        confirmation_method: None,
        error_on_requires_action: None,
        expand: &[],
        payment_method_configuration: None,
        payment_method_data: None,
        radar_options: None,
    };

    let payment_intent = stripe::PaymentIntent::create(&client, create_pi)
        .await
        .map_err(|e| {
            ctx.to_ctx_error(AppError::Stripe {
                source: e.to_string(),
            })
        })?;

        Ok((StatusCode::OK, payment_intent.client_secret.unwrap()).into_response())
}

struct StripeEvent(Event);

#[async_trait]
impl<S> FromRequest<S> for StripeEvent
where
    String: FromRequest<S>,
    S: Send + Sync,
{
    type Rejection = Response;

    async fn from_request(req: Request<Body>, state: &S) -> Result<Self, Self::Rejection> {
        let signature = if let Some(sig) = req.headers().get("stripe-signature") {
            sig.to_owned()
        } else {
            return Err(StatusCode::BAD_REQUEST.into_response());
        };

        let payload = String::from_request(req, state)
            .await
            .map_err(IntoResponse::into_response)?;

        let wh_secret = "whsec_09294dbed5e920d70bfbceeb507014faabc29f94658e4d643fea98d21978cb38";
        Ok(Self(
            stripe::Webhook::construct_event(&payload, signature.to_str().unwrap(), wh_secret)
                .map_err(|_| StatusCode::BAD_REQUEST.into_response())?,
        ))
    }
}

async fn handle_webhook(
    State(ctx_state): State<CtxState>,
    ctx: Ctx,
    StripeEvent(event): StripeEvent,
) -> CtxResult<Response> {
    match event.type_ {
        /*EventType::InvoicePaymentFailed => {
// ignore
        }*/
        EventType::InvoicePaid => {

            if let EventObject::Invoice(invoice) = event.data.object {
                // dbg!(&invoice);

                if (invoice.amount_remaining.is_some() && invoice.amount_remaining.unwrap().gt(&0))
                    || invoice.paid.is_none()
                    || invoice.paid.unwrap() == false
                {
                    //TODO if partially paid get the amount and endow for that amount instead of values in extract_invoice_data
                    // if you get all info return here so items are not processed
                }

                let endowments = extract_invoice_data(&ctx_state, &ctx, invoice).await?;
                //TODO sum endowments into total amount
                // and call user_endowment_tx with some stripe identifier for invoice or transfer id in external_tx_id
                // for external_account we can use if there's some user's stripe id
            }
        }
        /*EventType::SubscriptionScheduleCreated => {
            if let EventObject::SubscriptionSchedule(subs_sched) = event.data.object {
                println!("Received subscription schedule webhook: {:?}", subs_sched.id);
                dbg!(subs_sched);
            }
        }
        EventType::AccountUpdated => {
            if let EventObject::Account(account) = event.data.object {
                println!("Received account updated webhook for account: {:?}", account.id);
            }
        }*/
        _ => {
            if ctx_state.is_development {
                println!("Unknown event encountered in webhook: {:?}", event.type_);
            }
        }
    }
    Ok("".into_response())
}

async fn extract_invoice_data(
    _ctx_state: &CtxState,
    ctx: &Ctx,
    invoice: Invoice,
) -> Result<Vec<EndowmentIdent>, CtxError> {
    let mut endowments: Vec<EndowmentIdent> = vec![];
    if let Some(list) = invoice.lines {
        for item in list.data {
            if let Some(price) = item.price {
                //TODO probably we don't need metadata just EndowmentIdent since user id is there
                if let Some(mut md) = price.metadata {
                    let user_id = md.remove(PRICE_USER_ID_KEY);
                    if user_id.is_some() {
                        let usr_id = get_string_thing(user_id.clone().unwrap());
                        let product_id = price.product.unwrap().id();
                        if usr_id.is_ok() {
                            // product id has can be converted into EndowmentIdent that has userid info
                            let endowment_ident: Result<EndowmentIdent, AppError> =
                                MyStripeProductId(product_id.clone()).try_into();
                            if endowment_ident.is_ok() {
                                endowments
                                    .push(endowment_ident.expect("checked to be ok")));
                            } else {
                                println!(
                                    "ERROR stripe wh parse product id {} into thing invoice={}",
                                    product_id.as_str(),
                                    invoice.id.as_str()
                                )
                            }
                        } else {
                            println!(
                                "ERROR stripe wh parse user id {:?} into thing invoice={}",
                                user_id.unwrap(),
                                invoice.id.as_str()
                            )
                        }
                    } else {
                        println!(
                            "ERROR stripe wh no user id for price {} invoice={}",
                            price.id.as_str(),
                            invoice.id.as_str()
                        );
                    }
                }
            }
        }
    };

    if endowments.len() == 0 {
        Err(ctx.to_ctx_error(AppError::Generic {
            description: "extract invoice data err".to_string(),
        }))
    } else {
        Ok(endowments)
    }
}<|MERGE_RESOLUTION|>--- conflicted
+++ resolved
@@ -113,10 +113,6 @@
             source: e1.to_string(),
         })
     })?;
-<<<<<<< HEAD
-
-=======
->>>>>>> e0339eb5
     let client = Client::new(ctx_state.stripe_key).with_stripe_account(acc_id.clone());
 
     let product = {
@@ -334,7 +330,7 @@
                                 MyStripeProductId(product_id.clone()).try_into();
                             if endowment_ident.is_ok() {
                                 endowments
-                                    .push(endowment_ident.expect("checked to be ok")));
+                                    .push(endowment_ident.expect("checked to be ok"));
                             } else {
                                 println!(
                                     "ERROR stripe wh parse product id {} into thing invoice={}",
