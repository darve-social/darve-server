use std::str::FromStr;

use askama_axum::axum_core::response::IntoResponse;
use axum::body::Body;
use axum::extract::{FromRequest, Path, Request, State};
use axum::http::StatusCode;
use axum::response::Response;
use axum::routing::{get, post};
use axum::{async_trait, Router};
<<<<<<< HEAD
// use futures::TryFutureExt;
use stripe::{
    Account, AccountId, AccountLink, AccountLinkType, AccountType, Client, CreateAccount,
    CreateAccountCapabilities, CreateAccountCapabilitiesCardPayments,
    CreateAccountCapabilitiesTransfers, CreateAccountLink, CreatePaymentIntent, CreatePaymentLink,
    CreatePaymentLinkLineItems, CreatePrice, CreateProduct, Currency, Event, IdOrCreate,
    PaymentLink, Price, Product,
=======
use sb_user_auth::entity::access_right_entity::AccessRightDbService;
use stripe::{
    AccountId, CreatePaymentLink,
    CreatePaymentLinkLineItems, CreatePrice, CreateProduct, Currency, Event, IdOrCreate,
    Client,
    PaymentLink, Price, Product
>>>>>>> 3414eab5
};
use stripe::{
    CreatePaymentLinkInvoiceCreation, CreatePaymentLinkInvoiceCreationInvoiceData,EventObject, EventType, Invoice, ProductId,
};
// use stripe::resources::checkout::checkout_session_ext::RetrieveCheckoutSessionLineItems;
use surrealdb::sql::Thing;

use sb_middleware::ctx::Ctx;
use sb_middleware::error::{AppError, CtxError, CtxResult};
use sb_middleware::mw_ctx::CtxState;
use sb_middleware::utils::string_utils::get_string_thing;
use crate::entity::endowment_action_service::EndowmentActionDbService;
use crate::entity::endowment_action_service::EndowmentAction;
use crate::entity::endowment_action_service::EndowmentActionType;
use crate::entity::endowment_action_service::EndowmentActionStatus;

const PRICE_USER_ID_KEY: &str = "user_id";

pub fn routes(state: CtxState) -> Router {
    Router::new()
        .route(
            "/api/user/wallet/endowment/:amount",
            get(request_endowment_intent),
        )
        // .route("/api/stripe/endowment/webhook", post(handle_webhook))
        .with_state(state)
}

struct EndowmentIdent {
    user_id: Thing,
    amount: u32,
    pub action: String,
}

impl From<EndowmentIdent> for ProductId {
    fn from(value: EndowmentIdent) -> Self {
        let stripe_prod_id = format!(
            "{}~{}~{}",
            value.user_id.to_raw().replace(":", "-"),
            value.amount,
            value.action
        );
        ProductId::from_str(stripe_prod_id.as_str()).unwrap()
    }
}

struct MyStripeProductId(ProductId);

impl MyStripeProductId {
    fn to_thing(&self) -> Result<Thing, AppError> {
        let mut spl = self.0.as_str().split("~");
        let user_ident = spl.next().ok_or(AppError::Generic { description: "missing user_id part".to_string() })?;
        let user_id = get_string_thing(user_ident.replace("-", ":"))?;
        Ok(user_id)
    }
}


impl TryFrom<MyStripeProductId> for EndowmentIdent {
    type Error = AppError;

    fn try_from(value: MyStripeProductId) -> Result<Self, Self::Error> {
        let mut spl = value.0.as_str().split("~");
        let user_ident = spl.next().ok_or(AppError::Generic {
            description: "missing user_id part".to_string(),
        })?;
        let amount = spl.next().ok_or(AppError::Generic {
            description: "missing amount part".to_string(),
        })?;
        let amount = amount.parse::<u32>().map_err(|e| AppError::Generic {
            description: e.to_string(),
        })?;
        let action = spl
            .next()
            .ok_or(AppError::Generic {
                description: "missing action part".to_string(),
            })?
            .to_string();
        let user_id = get_string_thing(user_ident.replace("-", ":"))?;
        Ok(EndowmentIdent {
            user_id,
            amount,
            action,
        })
    }
}

async fn request_endowment_intent(
    State(ctx_state): State<CtxState>,
    ctx: Ctx,
    Path(amount): Path<u32>,
) -> CtxResult<Response> {
    println!("->> {:<12} - request endowment payment ", "HANDLER");

    let user_id = ctx.user_id()?;

    let mut stripe_connect_account_id = ctx_state.stripe_platform_account.clone();

    if ctx_state.is_development {
        stripe_connect_account_id = "acct_1Q29UUEdDBSaSZL3".to_string();
    }

    let price_amount = amount;

    let acc_id = AccountId::from_str(stripe_connect_account_id.as_str()).map_err(|e1| {
        ctx.to_ctx_error(AppError::Stripe {
            source: e1.to_string(),
        })
    })?;
    let client = Client::new(ctx_state.stripe_key).with_stripe_account(acc_id.clone());

    let product = {
        let product_title = "wallet_endowment".to_string();
        let pr_id: ProductId = EndowmentIdent {
            user_id: get_string_thing(user_id.clone())?,
            amount: price_amount,
            action: product_title.clone(),
        }
        .into();
        let prod_res = Product::retrieve(&client, &pr_id, &[]).await;

        if prod_res.is_err() {
            let mut create_product = CreateProduct::new(product_title.as_str());
            create_product.id = Some(pr_id.as_str());
            Product::create(&client, create_product).await.unwrap()
        } else {
            prod_res.unwrap()
        }
        /*create_product.metadata = Some(std::collections::HashMap::from([(
            String::from("access-rule-id"),
            access_rule_id,
        ),(
            String::from("user-id"),
            user_id,
        )]));*/
    };

    // and add a price for it in USD
    let price = {
        let mut create_price = CreatePrice::new(Currency::USD);
        create_price.product = Some(IdOrCreate::Id(&product.id));
        create_price.metadata = Some(std::collections::HashMap::from([(
            String::from(PRICE_USER_ID_KEY),
            String::from(user_id.clone()),
        )]));
        create_price.unit_amount = Some((price_amount * 100) as i64);
        create_price.expand = &["product"];
        // create_price.recurring = match charge_access_rule.available_period_days {
        //     Some(days_interval) => match days_interval > 0 {
        //         true => Some(CreatePriceRecurring {
        //             aggregate_usage: None,
        //             interval: CreatePriceRecurringInterval::Day,
        //             interval_count: Some(days_interval),
        //             trial_period_days: None,
        //             usage_type: None,
        //         }),
        //         false => None,
        //     },
        //     None => None,
        // };

        Price::create(&client, create_price).await.unwrap()
    };

    // println!(
    //     "created a product {:?} at price {} {}",
    //     product.name.unwrap(),
    //     price.unit_amount.unwrap() / 100,
    //     price.currency.unwrap()
    // );

    let platform_fee = 0;
    /*let platform_fee = match price.unit_amount {
        None => ctx_state.min_platform_fee_abs_2dec as i64,
        Some(amt) => {
            let rel = (amt as f64 * ctx_state.platform_fee_rel as f64) as i64;
            if rel < ctx_state.min_platform_fee_abs_2dec as i64 {
                ctx_state.min_platform_fee_abs_2dec as i64
            } else {
                rel
            }
        }
    };*/

    let amt = price.unit_amount.ok_or(ctx.to_ctx_error(AppError::Generic {description:"amount not set on product".to_string()}))?;
    let create_pi = CreatePaymentIntent {
        amount: amt,
        currency: price.currency.clone().unwrap_or(Currency::USD),
        metadata: Some(std::collections::HashMap::from([(
            String::from(PRICE_USER_ID_KEY),
            user_id.clone(),
        )])),
        on_behalf_of: Some(acc_id.as_str()),
        transfer_data: None,
        application_fee_amount: Some(platform_fee),
        automatic_payment_methods: None,
        capture_method: None,
        confirm: Some(false),
        customer: None,
        description: None,
        payment_method: None,
        receipt_email: None,
        return_url: None,
        setup_future_usage: None,
        shipping: None,
        statement_descriptor: None,
        statement_descriptor_suffix: None,
        transfer_group: None,
        use_stripe_sdk: None,
        mandate: None,
        mandate_data: None,
        off_session: None,
        payment_method_options: None,
        payment_method_types: None,
        confirmation_method: None,
        error_on_requires_action: None,
        expand: &[],
        payment_method_configuration: None,
        payment_method_data: None,
        radar_options: None,
    };

    let payment_intent = stripe::PaymentIntent::create(&client, create_pi)
        .await
        .map_err(|e| {
            ctx.to_ctx_error(AppError::Stripe {
                source: e.to_string(),
            })
        })?;

<<<<<<< HEAD
    Ok((StatusCode::OK, payment_intent.client_secret.unwrap()).into_response())
=======
    Ok((StatusCode::OK, payment_link.url.clone()).into_response())
>>>>>>> 3414eab5
}

struct StripeEvent(Event);

#[async_trait]
impl<S> FromRequest<S> for StripeEvent
where
    String: FromRequest<S>,
    S: Send + Sync,
{
    type Rejection = Response;

    async fn from_request(req: Request<Body>, state: &S) -> Result<Self, Self::Rejection> {
        let signature = if let Some(sig) = req.headers().get("stripe-signature") {
            sig.to_owned()
        } else {
            return Err(StatusCode::BAD_REQUEST.into_response());
        };

        let payload = String::from_request(req, state)
            .await
            .map_err(IntoResponse::into_response)?;

        let wh_secret = "whsec_09294dbed5e920d70bfbceeb507014faabc29f94658e4d643fea98d21978cb38";
        Ok(Self(
            stripe::Webhook::construct_event(&payload, signature.to_str().unwrap(), wh_secret)
                .map_err(|_| StatusCode::BAD_REQUEST.into_response())?,
        ))
    }
}

<<<<<<< HEAD
// async fn handle_webhook(
//     State(ctx_state): State<CtxState>,
//     ctx: Ctx,
//     StripeEvent(event): StripeEvent,
// ) -> CtxResult<Response> {
//     match event.type_ {
//         EventType::InvoicePaymentFailed => {
//             if let EventObject::Invoice(invoice) = event.data.object {
//                 let external_ident = Some(invoice.id.as_str().clone().to_string());
//                 let invoice_rules = extract_invoice_data(&ctx_state, &ctx, invoice).await?;
//                 let u_id = invoice_rules
//                     .get(0)
//                     .expect("invoice should have items")
//                     .0
//                     .clone();

//                 //TODO create EndowmentActionDbService like AccessGainActionDbService
//                 EndowmentActionDbService {
//                     db: &ctx_state._db,
//                     ctx: &ctx,
//                 }
//                 .create_update(EndowmentAction {
//                     id: None,
//                     external_ident,
//                     access_rule_pending: None,
//                     access_rights: None,
//                     local_user: Option::from(u_id),
//                     action_type: EndowmentActionType::Stripe,
//                     action_status: EndowmentActionStatus::Failed,
//                     r_created: None,
//                     r_updated: None,
//                 })
//                 .await?;
//             }
//         }
//         EventType::InvoicePaid => {
//             if let EventObject::Invoice(invoice) = event.data.object {
//                 // dbg!(&invoice);
//                 /*let id = Thing::try_from((
//                     EndowmentActionDbService::get_table_name().to_string(),
//                     Id::from(invoice.id.as_str()),
//                 ))
//                 .unwrap();*/
//                 let j_action_db = EndowmentActionDbService {
//                     db: &ctx_state._db,
//                     ctx: &ctx,
//                 };
//                 let mut j_action = EndowmentAction {
//                     id: None,
//                     external_ident: Some(invoice.id.to_string()),
//                     access_rule_pending: None,
//                     access_rights: None,
//                     local_user: None,
//                     action_type: EndowmentActionType::Stripe,
//                     action_status: EndowmentActionStatus::Failed,
//                     r_created: None,
//                     r_updated: None,
//                 };
//                 if (invoice.amount_remaining.is_some() && invoice.amount_remaining.unwrap().gt(&0))
//                     || invoice.paid.is_none()
//                     || invoice.paid.unwrap() == false
//                 {
//                     j_action_db.create_update(j_action).await?;
//                     // don't process partially paid
//                     return Ok(StatusCode::OK.into_response());
//                 }

//                 let invoice_rules = extract_invoice_data(&ctx_state, &ctx, invoice).await?;
//                 let mut a_rights = vec![];
//                 j_action.local_user = Some(
//                     invoice_rules
//                         .get(0)
//                         .expect("invoice must have items")
//                         .0
//                         .clone(),
//                 );
//                 j_action.action_status = EndowmentActionStatus::Complete;
//                 j_action = j_action_db.create_update(j_action).await?;
//                 for user_a_rule in invoice_rules {
//                     let (usr_id, a_rule_thing) = user_a_rule;
//                     let a_right = AccessRightDbService {
//                         ctx: &ctx,
//                         db: &ctx_state._db,
//                     }
//                     .add_paid_access_right(
//                         usr_id.clone(),
//                         a_rule_thing.clone(),
//                         j_action
//                             .id
//                             .clone()
//                             .expect("must be saved already, having id"),
//                     )
//                     .await?;
//                     a_rights.push(a_right.id.expect("AccessRight to be saved"));
//                 }
//                 j_action.access_rights = Some(a_rights);
//                 j_action_db.create_update(j_action).await?;
//             }
//         }
//         /*EventType::SubscriptionScheduleCreated => {
//             if let EventObject::SubscriptionSchedule(subs_sched) = event.data.object {
//                 println!("Received subscription schedule webhook: {:?}", subs_sched.id);
//                 dbg!(subs_sched);
//             }
//         }
//         EventType::AccountUpdated => {
//             if let EventObject::Account(account) = event.data.object {
//                 println!("Received account updated webhook for account: {:?}", account.id);
//             }
//         }*/
//         _ => {
//             if ctx_state.is_development {
//                 println!("Unknown event encountered in webhook: {:?}", event.type_);
//             }
//         }
//     }
//     Ok("".into_response())
// }

// async fn extract_invoice_data(
//     _ctx_state: &CtxState,
//     ctx: &Ctx,
//     invoice: Invoice,
// ) -> Result<Vec<(Thing, Thing)>, CtxError> {
//     let mut user_access_rules: Vec<(Thing, Thing)> = vec![];
//     if let Some(list) = invoice.lines {
//         for item in list.data {
//             if let Some(price) = item.price {
//                 if let Some(mut md) = price.metadata {
//                     let user_id = md.remove(PRICE_USER_ID_KEY);
//                     if user_id.is_some() {
//                         let usr_id = get_string_thing(user_id.clone().unwrap());
//                         let product_id = price.product.unwrap().id();
//                         if usr_id.is_ok() {
//                             let access_rule_thing: Result<Thing, AppError> =
//                                 MyStripeProductId(product_id.clone()).try_into();
//                             if access_rule_thing.is_ok() {
//                                 user_access_rules
//                                     .push((usr_id.unwrap(), access_rule_thing.unwrap()));
//                                 // return Ok((usr_id.unwrap(), access_rule_thing.unwrap()));
//                             } else {
//                                 println!(
//                                     "ERROR stripe wh parse product id {} into thing invoice={}",
//                                     product_id.as_str(),
//                                     invoice.id.as_str()
//                                 )
//                             }
//                         } else {
//                             println!(
//                                 "ERROR stripe wh parse user id {:?} into thing invoice={}",
//                                 user_id.unwrap(),
//                                 invoice.id.as_str()
//                             )
//                         }
//                     } else {
//                         println!(
//                             "ERROR stripe wh no user id for price {} invoice={}",
//                             price.id.as_str(),
//                             invoice.id.as_str()
//                         );
//                     }
//                 }
//             }
//         }
//     };

//     if user_access_rules.len() == 0 {
//         Err(ctx.to_ctx_error(AppError::Generic {
//             description: "extract invoice data err".to_string(),
//         }))
//     } else {
//         Ok(user_access_rules)
//     }
// }
=======
async fn handle_webhook(
    State(ctx_state): State<CtxState>,
    ctx: Ctx,
    StripeEvent(event): StripeEvent,
) -> CtxResult<Response> {
    match event.type_ {
        
        EventType::InvoicePaymentFailed => {
            if let EventObject::Invoice(invoice) = event.data.object {
                let external_ident = Some(invoice.id.as_str().clone().to_string());
                let invoice_rules = extract_invoice_data(&ctx_state, &ctx, invoice).await?;
                let u_id = invoice_rules
                    .get(0)
                    .expect("invoice should have items")
                    .0
                    .clone();

                //TODO create EndowmentActionDbService like AccessGainActionDbService 
                EndowmentActionDbService {
                    db: &ctx_state._db,
                    ctx: &ctx,
                }
                    .create_update(EndowmentAction {
                        id: None,
                        external_ident,
                        access_rule_pending: None,
                        access_rights: None,
                        local_user: Option::from(u_id),
                        action_type: EndowmentActionType::Stripe,
                        action_status: EndowmentActionStatus::Failed,
                        r_created: None,
                        r_updated: None,
                    })
                    .await?;
            }
        }
        EventType::InvoicePaid => {
            if let EventObject::Invoice(invoice) = event.data.object {
                // dbg!(&invoice);
                /*let id = Thing::try_from((
                    EndowmentActionDbService::get_table_name().to_string(),
                    Id::from(invoice.id.as_str()),
                ))
                .unwrap();*/
                let j_action_db = EndowmentActionDbService {
                    db: &ctx_state._db,
                    ctx: &ctx,
                };
                let mut j_action = EndowmentAction {
                    id: None,
                    external_ident: Some(invoice.id.to_string()),
                    access_rule_pending: None,
                    access_rights: None,
                    local_user: None,
                    action_type: EndowmentActionType::Stripe,
                    action_status: EndowmentActionStatus::Failed,
                    r_created: None,
                    r_updated: None,
                };
                if (invoice.amount_remaining.is_some() && invoice.amount_remaining.unwrap().gt(&0))
                    || invoice.paid.is_none()
                    || invoice.paid.unwrap() == false
                {
                    j_action_db.create_update(j_action).await?;
                    // don't process partially paid
                    return Ok(StatusCode::OK.into_response());
                }

                let invoice_rules = extract_invoice_data(&ctx_state, &ctx, invoice).await?;
                let mut a_rights = vec![];
                j_action.local_user = Some(
                    invoice_rules
                        .get(0)
                        .expect("invoice must have items")
                        .0
                        .clone(),
                );
                j_action.action_status = EndowmentActionStatus::Complete;
                j_action = j_action_db.create_update(j_action).await?;
                for user_a_rule in invoice_rules {
                    let (usr_id, a_rule_thing) = user_a_rule;
                    let a_right = AccessRightDbService {
                        ctx: &ctx,
                        db: &ctx_state._db,
                    }
                        .add_paid_access_right(
                            usr_id.clone(),
                            a_rule_thing.clone(),
                            j_action
                                .id
                                .clone()
                                .expect("must be saved already, having id"),
                        )
                        .await?;
                    a_rights.push(a_right.id.expect("AccessRight to be saved"));
                }
                j_action.access_rights = Some(a_rights);
                j_action_db.create_update(j_action).await?;
            }
        }
        /*EventType::SubscriptionScheduleCreated => {
            if let EventObject::SubscriptionSchedule(subs_sched) = event.data.object {
                println!("Received subscription schedule webhook: {:?}", subs_sched.id);
                dbg!(subs_sched);
            }
        }
        EventType::AccountUpdated => {
            if let EventObject::Account(account) = event.data.object {
                println!("Received account updated webhook for account: {:?}", account.id);
            }
        }*/
        _ => {
            if ctx_state.is_development {
                println!("Unknown event encountered in webhook: {:?}", event.type_);
            }
        }
    }
    Ok("".into_response())
}

async fn extract_invoice_data(
    _ctx_state: &CtxState,
    ctx: &Ctx,
    invoice: Invoice,
) -> Result<Vec<(Thing, Thing)>, CtxError> {
    let mut user_access_rules: Vec<(Thing, Thing)> = vec![];
    if let Some(list) = invoice.lines {
        for item in list.data {
            if let Some(price) = item.price {
                if let Some(mut md) = price.metadata {
                    let user_id = md.remove(PRICE_USER_ID_KEY);
                    if user_id.is_some() {
                        let usr_id = get_string_thing(user_id.clone().unwrap());
                        let product_id = price.product.unwrap().id();
                        if usr_id.is_ok() {
                            let access_rule_thing: Result<Thing, AppError> = MyStripeProductId(product_id.clone()).to_thing();

                            if access_rule_thing.is_ok() {
                                user_access_rules
                                    .push((usr_id.unwrap(), access_rule_thing.unwrap()));
                                // return Ok((usr_id.unwrap(), access_rule_thing.unwrap()));
                            } else {
                                println!(
                                    "ERROR stripe wh parse product id {} into thing invoice={}",
                                    product_id.as_str(),
                                    invoice.id.as_str()
                                )
                            }
                        } else {
                            println!(
                                "ERROR stripe wh parse user id {:?} into thing invoice={}",
                                user_id.unwrap(),
                                invoice.id.as_str()
                            )
                        }
                    } else {
                        println!(
                            "ERROR stripe wh no user id for price {} invoice={}",
                            price.id.as_str(),
                            invoice.id.as_str()
                        );
                    }
                }
            }
        }
    };

    if user_access_rules.len() == 0 {
        Err(ctx.to_ctx_error(AppError::Generic {
            description: "extract invoice data err".to_string(),
        }))
    } else {
        Ok(user_access_rules)
    }
}
>>>>>>> 3414eab5
<|MERGE_RESOLUTION|>--- conflicted
+++ resolved
@@ -7,22 +7,12 @@
 use axum::response::Response;
 use axum::routing::{get, post};
 use axum::{async_trait, Router};
-<<<<<<< HEAD
-// use futures::TryFutureExt;
-use stripe::{
-    Account, AccountId, AccountLink, AccountLinkType, AccountType, Client, CreateAccount,
-    CreateAccountCapabilities, CreateAccountCapabilitiesCardPayments,
-    CreateAccountCapabilitiesTransfers, CreateAccountLink, CreatePaymentIntent, CreatePaymentLink,
-    CreatePaymentLinkLineItems, CreatePrice, CreateProduct, Currency, Event, IdOrCreate,
-    PaymentLink, Price, Product,
-=======
 use sb_user_auth::entity::access_right_entity::AccessRightDbService;
 use stripe::{
     AccountId, CreatePaymentLink,
     CreatePaymentLinkLineItems, CreatePrice, CreateProduct, Currency, Event, IdOrCreate,
     Client,
     PaymentLink, Price, Product
->>>>>>> 3414eab5
 };
 use stripe::{
     CreatePaymentLinkInvoiceCreation, CreatePaymentLinkInvoiceCreationInvoiceData,EventObject, EventType, Invoice, ProductId,
@@ -253,11 +243,7 @@
             })
         })?;
 
-<<<<<<< HEAD
-    Ok((StatusCode::OK, payment_intent.client_secret.unwrap()).into_response())
-=======
     Ok((StatusCode::OK, payment_link.url.clone()).into_response())
->>>>>>> 3414eab5
 }
 
 struct StripeEvent(Event);
@@ -289,7 +275,6 @@
     }
 }
 
-<<<<<<< HEAD
 // async fn handle_webhook(
 //     State(ctx_state): State<CtxState>,
 //     ctx: Ctx,
@@ -409,182 +394,6 @@
 //     Ok("".into_response())
 // }
 
-// async fn extract_invoice_data(
-//     _ctx_state: &CtxState,
-//     ctx: &Ctx,
-//     invoice: Invoice,
-// ) -> Result<Vec<(Thing, Thing)>, CtxError> {
-//     let mut user_access_rules: Vec<(Thing, Thing)> = vec![];
-//     if let Some(list) = invoice.lines {
-//         for item in list.data {
-//             if let Some(price) = item.price {
-//                 if let Some(mut md) = price.metadata {
-//                     let user_id = md.remove(PRICE_USER_ID_KEY);
-//                     if user_id.is_some() {
-//                         let usr_id = get_string_thing(user_id.clone().unwrap());
-//                         let product_id = price.product.unwrap().id();
-//                         if usr_id.is_ok() {
-//                             let access_rule_thing: Result<Thing, AppError> =
-//                                 MyStripeProductId(product_id.clone()).try_into();
-//                             if access_rule_thing.is_ok() {
-//                                 user_access_rules
-//                                     .push((usr_id.unwrap(), access_rule_thing.unwrap()));
-//                                 // return Ok((usr_id.unwrap(), access_rule_thing.unwrap()));
-//                             } else {
-//                                 println!(
-//                                     "ERROR stripe wh parse product id {} into thing invoice={}",
-//                                     product_id.as_str(),
-//                                     invoice.id.as_str()
-//                                 )
-//                             }
-//                         } else {
-//                             println!(
-//                                 "ERROR stripe wh parse user id {:?} into thing invoice={}",
-//                                 user_id.unwrap(),
-//                                 invoice.id.as_str()
-//                             )
-//                         }
-//                     } else {
-//                         println!(
-//                             "ERROR stripe wh no user id for price {} invoice={}",
-//                             price.id.as_str(),
-//                             invoice.id.as_str()
-//                         );
-//                     }
-//                 }
-//             }
-//         }
-//     };
-
-//     if user_access_rules.len() == 0 {
-//         Err(ctx.to_ctx_error(AppError::Generic {
-//             description: "extract invoice data err".to_string(),
-//         }))
-//     } else {
-//         Ok(user_access_rules)
-//     }
-// }
-=======
-async fn handle_webhook(
-    State(ctx_state): State<CtxState>,
-    ctx: Ctx,
-    StripeEvent(event): StripeEvent,
-) -> CtxResult<Response> {
-    match event.type_ {
-        
-        EventType::InvoicePaymentFailed => {
-            if let EventObject::Invoice(invoice) = event.data.object {
-                let external_ident = Some(invoice.id.as_str().clone().to_string());
-                let invoice_rules = extract_invoice_data(&ctx_state, &ctx, invoice).await?;
-                let u_id = invoice_rules
-                    .get(0)
-                    .expect("invoice should have items")
-                    .0
-                    .clone();
-
-                //TODO create EndowmentActionDbService like AccessGainActionDbService 
-                EndowmentActionDbService {
-                    db: &ctx_state._db,
-                    ctx: &ctx,
-                }
-                    .create_update(EndowmentAction {
-                        id: None,
-                        external_ident,
-                        access_rule_pending: None,
-                        access_rights: None,
-                        local_user: Option::from(u_id),
-                        action_type: EndowmentActionType::Stripe,
-                        action_status: EndowmentActionStatus::Failed,
-                        r_created: None,
-                        r_updated: None,
-                    })
-                    .await?;
-            }
-        }
-        EventType::InvoicePaid => {
-            if let EventObject::Invoice(invoice) = event.data.object {
-                // dbg!(&invoice);
-                /*let id = Thing::try_from((
-                    EndowmentActionDbService::get_table_name().to_string(),
-                    Id::from(invoice.id.as_str()),
-                ))
-                .unwrap();*/
-                let j_action_db = EndowmentActionDbService {
-                    db: &ctx_state._db,
-                    ctx: &ctx,
-                };
-                let mut j_action = EndowmentAction {
-                    id: None,
-                    external_ident: Some(invoice.id.to_string()),
-                    access_rule_pending: None,
-                    access_rights: None,
-                    local_user: None,
-                    action_type: EndowmentActionType::Stripe,
-                    action_status: EndowmentActionStatus::Failed,
-                    r_created: None,
-                    r_updated: None,
-                };
-                if (invoice.amount_remaining.is_some() && invoice.amount_remaining.unwrap().gt(&0))
-                    || invoice.paid.is_none()
-                    || invoice.paid.unwrap() == false
-                {
-                    j_action_db.create_update(j_action).await?;
-                    // don't process partially paid
-                    return Ok(StatusCode::OK.into_response());
-                }
-
-                let invoice_rules = extract_invoice_data(&ctx_state, &ctx, invoice).await?;
-                let mut a_rights = vec![];
-                j_action.local_user = Some(
-                    invoice_rules
-                        .get(0)
-                        .expect("invoice must have items")
-                        .0
-                        .clone(),
-                );
-                j_action.action_status = EndowmentActionStatus::Complete;
-                j_action = j_action_db.create_update(j_action).await?;
-                for user_a_rule in invoice_rules {
-                    let (usr_id, a_rule_thing) = user_a_rule;
-                    let a_right = AccessRightDbService {
-                        ctx: &ctx,
-                        db: &ctx_state._db,
-                    }
-                        .add_paid_access_right(
-                            usr_id.clone(),
-                            a_rule_thing.clone(),
-                            j_action
-                                .id
-                                .clone()
-                                .expect("must be saved already, having id"),
-                        )
-                        .await?;
-                    a_rights.push(a_right.id.expect("AccessRight to be saved"));
-                }
-                j_action.access_rights = Some(a_rights);
-                j_action_db.create_update(j_action).await?;
-            }
-        }
-        /*EventType::SubscriptionScheduleCreated => {
-            if let EventObject::SubscriptionSchedule(subs_sched) = event.data.object {
-                println!("Received subscription schedule webhook: {:?}", subs_sched.id);
-                dbg!(subs_sched);
-            }
-        }
-        EventType::AccountUpdated => {
-            if let EventObject::Account(account) = event.data.object {
-                println!("Received account updated webhook for account: {:?}", account.id);
-            }
-        }*/
-        _ => {
-            if ctx_state.is_development {
-                println!("Unknown event encountered in webhook: {:?}", event.type_);
-            }
-        }
-    }
-    Ok("".into_response())
-}
-
 async fn extract_invoice_data(
     _ctx_state: &CtxState,
     ctx: &Ctx,
@@ -632,12 +441,11 @@
         }
     };
 
-    if user_access_rules.len() == 0 {
-        Err(ctx.to_ctx_error(AppError::Generic {
-            description: "extract invoice data err".to_string(),
-        }))
-    } else {
-        Ok(user_access_rules)
-    }
-}
->>>>>>> 3414eab5
+//     if user_access_rules.len() == 0 {
+//         Err(ctx.to_ctx_error(AppError::Generic {
+//             description: "extract invoice data err".to_string(),
+//         }))
+//     } else {
+//         Ok(user_access_rules)
+//     }
+// }