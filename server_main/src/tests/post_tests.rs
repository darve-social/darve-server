--- conflicted
+++ resolved
@@ -9,12 +9,8 @@
     use sb_middleware::ctx::Ctx;
     use sb_middleware::utils::extractor_utils::DiscussionParams;
     use sb_middleware::utils::request_utils::CreatedResponse;
-<<<<<<< HEAD
- 
-=======
     use crate::test_utils::{create_login_test_user, create_test_server};
 
->>>>>>> ccbcf5bc
     #[tokio::test]
     async fn create_post() {
         let (server, ctx_state) = create_test_server().await;
