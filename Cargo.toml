[package]
name = "darve_server"
version = "0.1.10"
edition = "2021"

[dependencies]
axum = { version = "0.7.7", features = ["multipart", "http2"] }
jsonwebtoken = "9.3.0"
serde = { version = "1.0.210", features = ["derive"] }
serde_json = "1.0.128"
tokio = { version = "1.40.0", features = ["full"] }
uuid = { version = "1.10.0", features = ["v4"] }
once_cell = "1.19.0"
tower-cookies = "0.10.0"
chrono = { version = "0.4.38", features = ["serde"] }
tower-http = { version = "0.6.1", features = ["fs", "trace"] }
tower-sessions = "0.13.0"
tower = { version = "0.5.1" }
webauthn-rs = { version = "0.5.0", features = [
    "danger-allow-state-serialisation",
] }
base64 = "0.22.1"
axum-test = "16.1.0"
askama_axum = { git = "https://github.com/djc/askama.git", branch = "main" }
askama = { git = "https://github.com/djc/askama.git", branch = "main" }
axum-htmx = { version = "0.6.0", features = ["auto-vary"] }
validator = { version = "0.18.1", features = ["derive"] }
regex = "1.10.6"
futures = "0.3.30"
tokio-stream = { version = "0.1.16", features = ["sync"] }
strum = { version = "0.26.3", features = ["derive"] }
rand = "0.8.5"
reqwest = { version = "0.12.15", features = ["json"] }
surrealdb = { version = "2.2.1", features = ["kv-mem"] }
tokio-util = { version = "0.7.12", features = ["io", "futures-io"] }
axum_typed_multipart = "0.13.0"
tempfile = "3.13.0"
async-stripe = { version = "0.41.0", features = [
    "checkout",
    "runtime-tokio-hyper",
] }
tracing-subscriber = { version = "0.3.19", features = ["json"] }
tracing = "0.1.41"
google-cloud-storage = "0.24.0"
async-trait = "0.1.88"
<<<<<<< HEAD
dotenvy = "0.15.7"
sentry = { version = "0.38.1", default-features = false, features = ["curl", "backtrace", "contexts", "panic"]}
=======
argon2 = "0.5.3"
>>>>>>> 1e387e6e

[dev-dependencies]
fake = "4.3.0"

[profile.release]
opt-level = 3<|MERGE_RESOLUTION|>--- conflicted
+++ resolved
@@ -43,12 +43,14 @@
 tracing = "0.1.41"
 google-cloud-storage = "0.24.0"
 async-trait = "0.1.88"
-<<<<<<< HEAD
 dotenvy = "0.15.7"
-sentry = { version = "0.38.1", default-features = false, features = ["curl", "backtrace", "contexts", "panic"]}
-=======
+sentry = { version = "0.39.0", default-features = false, features = [
+    "curl",
+    "backtrace",
+    "contexts",
+    "panic",
+] }
 argon2 = "0.5.3"
->>>>>>> 1e387e6e
 
 [dev-dependencies]
 fake = "4.3.0"
